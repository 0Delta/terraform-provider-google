// Copyright (c) HashiCorp, Inc.
// SPDX-License-Identifier: MPL-2.0
package storage

import (
	"bytes"
	"context"
	"errors"
	"fmt"
	"log"
	"math"
	"regexp"
	"runtime"
	"strconv"
	"strings"
	"time"

	"github.com/hashicorp/terraform-provider-google/google/tpgresource"
	transport_tpg "github.com/hashicorp/terraform-provider-google/google/transport"
	"github.com/hashicorp/terraform-provider-google/google/verify"

	"github.com/gammazero/workerpool"
	"github.com/hashicorp/terraform-plugin-sdk/v2/helper/customdiff"
	"github.com/hashicorp/terraform-plugin-sdk/v2/helper/retry"
	"github.com/hashicorp/terraform-plugin-sdk/v2/helper/schema"
	"github.com/hashicorp/terraform-plugin-sdk/v2/helper/validation"

	"google.golang.org/api/googleapi"
	"google.golang.org/api/storage/v1"
)

func ResourceStorageBucket() *schema.Resource {
	return &schema.Resource{
		Create: resourceStorageBucketCreate,
		Read:   resourceStorageBucketRead,
		Update: resourceStorageBucketUpdate,
		Delete: resourceStorageBucketDelete,
		Importer: &schema.ResourceImporter{
			State: resourceStorageBucketStateImporter,
		},
		CustomizeDiff: customdiff.All(
			customdiff.ForceNewIfChange("retention_policy.0.is_locked", isPolicyLocked),
			tpgresource.SetLabelsDiff,
		),

		Timeouts: &schema.ResourceTimeout{
			Create: schema.DefaultTimeout(10 * time.Minute),
			Update: schema.DefaultTimeout(4 * time.Minute),
			Read:   schema.DefaultTimeout(4 * time.Minute),
		},

<<<<<<< HEAD
		SchemaVersion: 2,
=======
		SchemaVersion: 3,
>>>>>>> 944e9f08
		StateUpgraders: []schema.StateUpgrader{
			{
				Type:    resourceStorageBucketV0().CoreConfigSchema().ImpliedType(),
				Upgrade: ResourceStorageBucketStateUpgradeV0,
				Version: 0,
			},
			{
				Type:    resourceStorageBucketV1().CoreConfigSchema().ImpliedType(),
				Upgrade: ResourceStorageBucketStateUpgradeV1,
				Version: 1,
			},
<<<<<<< HEAD
=======
			{
				Type:    resourceStorageBucketV2().CoreConfigSchema().ImpliedType(),
				Upgrade: ResourceStorageBucketStateUpgradeV2,
				Version: 2,
			},
>>>>>>> 944e9f08
		},

		Schema: map[string]*schema.Schema{
			"name": {
				Type:         schema.TypeString,
				Required:     true,
				ForceNew:     true,
				Description:  `The name of the bucket.`,
				ValidateFunc: verify.ValidateGCSName,
			},

			"encryption": {
				Type:     schema.TypeList,
				Optional: true,
				MaxItems: 1,
				Elem: &schema.Resource{
					Schema: map[string]*schema.Schema{
						"default_kms_key_name": {
							Type:        schema.TypeString,
							Required:    true,
							Description: `A Cloud KMS key that will be used to encrypt objects inserted into this bucket, if no encryption method is specified. You must pay attention to whether the crypto key is available in the location that this bucket is created in. See the docs for more details.`,
						},
					},
				},
				Description: `The bucket's encryption configuration.`,
			},

			"requester_pays": {
				Type:        schema.TypeBool,
				Optional:    true,
				Description: `Enables Requester Pays on a storage bucket.`,
			},

			"force_destroy": {
				Type:        schema.TypeBool,
				Optional:    true,
				Default:     false,
				Description: `When deleting a bucket, this boolean option will delete all contained objects. If you try to delete a bucket that contains objects, Terraform will fail that run.`,
			},

			"labels": {
				Type:         schema.TypeMap,
				ValidateFunc: labelKeyValidator,
				Optional:     true,
				Elem:         &schema.Schema{Type: schema.TypeString},
				Description:  `A set of key/value label pairs to assign to the bucket.`,
			},

			"terraform_labels": {
				Type:        schema.TypeMap,
				Computed:    true,
				Description: `The combination of labels configured directly on the resource and default labels configured on the provider.`,
				Elem:        &schema.Schema{Type: schema.TypeString},
			},

			"effective_labels": {
				Type:        schema.TypeMap,
				Computed:    true,
				Description: `All of labels (key/value pairs) present on the resource in GCP, including the labels configured through Terraform, other clients and services.`,
				Elem:        &schema.Schema{Type: schema.TypeString},
			},

			"location": {
				Type:     schema.TypeString,
				Required: true,
				ForceNew: true,
				StateFunc: func(s interface{}) string {
					return strings.ToUpper(s.(string))
				},
				Description: `The Google Cloud Storage location`,
			},

			"project": {
				Type:        schema.TypeString,
				Optional:    true,
				Computed:    true,
				ForceNew:    true,
				Description: `The ID of the project in which the resource belongs. If it is not provided, the provider project is used.`,
			},

			"project_number": {
				Type:        schema.TypeInt,
				Computed:    true,
				Description: `The project number of the project in which the resource belongs.`,
			},

			"self_link": {
				Type:        schema.TypeString,
				Computed:    true,
				Description: `The URI of the created resource.`,
			},

			"url": {
				Type:        schema.TypeString,
				Computed:    true,
				Description: `The base URL of the bucket, in the format gs://<bucket-name>.`,
			},

			"storage_class": {
				Type:        schema.TypeString,
				Optional:    true,
				Default:     "STANDARD",
				Description: `The Storage Class of the new bucket. Supported values include: STANDARD, MULTI_REGIONAL, REGIONAL, NEARLINE, COLDLINE, ARCHIVE.`,
			},

			"lifecycle_rule": {
				Type:     schema.TypeList,
				Optional: true,
				MaxItems: 100,
				Elem: &schema.Resource{
					Schema: map[string]*schema.Schema{
						"action": {
							Type:     schema.TypeSet,
							Required: true,
							MinItems: 1,
							MaxItems: 1,
							Set:      resourceGCSBucketLifecycleRuleActionHash,
							Elem: &schema.Resource{
								Schema: map[string]*schema.Schema{
									"type": {
										Type:        schema.TypeString,
										Required:    true,
										Description: `The type of the action of this Lifecycle Rule. Supported values include: Delete, SetStorageClass and AbortIncompleteMultipartUpload.`,
									},
									"storage_class": {
										Type:        schema.TypeString,
										Optional:    true,
										Description: `The target Storage Class of objects affected by this Lifecycle Rule. Supported values include: MULTI_REGIONAL, REGIONAL, NEARLINE, COLDLINE, ARCHIVE.`,
									},
								},
							},
							Description: `The Lifecycle Rule's action configuration. A single block of this type is supported.`,
						},
						"condition": {
							Type:     schema.TypeSet,
							Required: true,
							MinItems: 1,
							MaxItems: 1,
							Set:      resourceGCSBucketLifecycleRuleConditionHash,
							Elem: &schema.Resource{
								Schema: map[string]*schema.Schema{
									"age": {
										Type:        schema.TypeInt,
										Optional:    true,
										Description: `Minimum age of an object in days to satisfy this condition.`,
									},
									"created_before": {
										Type:        schema.TypeString,
										Optional:    true,
										Description: `Creation date of an object in RFC 3339 (e.g. 2017-06-13) to satisfy this condition.`,
									},
									"custom_time_before": {
										Type:        schema.TypeString,
										Optional:    true,
										Description: `Creation date of an object in RFC 3339 (e.g. 2017-06-13) to satisfy this condition.`,
									},
									"days_since_custom_time": {
										Type:        schema.TypeInt,
										Optional:    true,
										Description: `Number of days elapsed since the user-specified timestamp set on an object.`,
									},
									"days_since_noncurrent_time": {
										Type:     schema.TypeInt,
										Optional: true,
										Description: `Number of days elapsed since the noncurrent timestamp of an object. This
										condition is relevant only for versioned objects.`,
									},
									"noncurrent_time_before": {
										Type:        schema.TypeString,
										Optional:    true,
										Description: `Creation date of an object in RFC 3339 (e.g. 2017-06-13) to satisfy this condition.`,
									},
<<<<<<< HEAD
									"no_age": {
										Type:        schema.TypeBool,
										Deprecated:  "`no_age` is deprecated and will be removed in a future major release. Use `send_age_if_zero` instead.",
										Optional:    true,
										Description: `While set true, age value will be omitted.Required to set true when age is unset in the config file.`,
									},
=======
>>>>>>> 944e9f08
									"with_state": {
										Type:         schema.TypeString,
										Computed:     true,
										Optional:     true,
										ValidateFunc: validation.StringInSlice([]string{"LIVE", "ARCHIVED", "ANY", ""}, false),
										Description:  `Match to live and/or archived objects. Unversioned buckets have only live objects. Supported values include: "LIVE", "ARCHIVED", "ANY".`,
									},
									"matches_storage_class": {
										Type:        schema.TypeList,
										Optional:    true,
										Elem:        &schema.Schema{Type: schema.TypeString},
										Description: `Storage Class of objects to satisfy this condition. Supported values include: MULTI_REGIONAL, REGIONAL, NEARLINE, COLDLINE, ARCHIVE, STANDARD, DURABLE_REDUCED_AVAILABILITY.`,
									},
									"num_newer_versions": {
										Type:        schema.TypeInt,
										Optional:    true,
										Description: `Relevant only for versioned objects. The number of newer versions of an object to satisfy this condition.`,
									},
									"matches_prefix": {
										Type:        schema.TypeList,
										Optional:    true,
										Elem:        &schema.Schema{Type: schema.TypeString},
										Description: `One or more matching name prefixes to satisfy this condition.`,
									},
									"matches_suffix": {
										Type:        schema.TypeList,
										Optional:    true,
										Elem:        &schema.Schema{Type: schema.TypeString},
										Description: `One or more matching name suffixes to satisfy this condition.`,
									},
									"send_age_if_zero": {
										Type:        schema.TypeBool,
										Optional:    true,
<<<<<<< HEAD
										Default:     true,
=======
>>>>>>> 944e9f08
										Description: `While set true, age value will be sent in the request even for zero value of the field. This field is only useful for setting 0 value to the age field. It can be used alone or together with age.`,
									},
									"send_days_since_noncurrent_time_if_zero": {
										Type:        schema.TypeBool,
										Optional:    true,
										Description: `While set true, days_since_noncurrent_time value will be sent in the request even for zero value of the field. This field is only useful for setting 0 value to the days_since_noncurrent_time field. It can be used alone or together with days_since_noncurrent_time.`,
									},
									"send_days_since_custom_time_if_zero": {
										Type:        schema.TypeBool,
										Optional:    true,
										Description: `While set true, days_since_custom_time value will be sent in the request even for zero value of the field. This field is only useful for setting 0 value to the days_since_custom_time field. It can be used alone or together with days_since_custom_time.`,
									},
									"send_num_newer_versions_if_zero": {
										Type:        schema.TypeBool,
										Optional:    true,
										Description: `While set true, num_newer_versions value will be sent in the request even for zero value of the field. This field is only useful for setting 0 value to the num_newer_versions field. It can be used alone or together with num_newer_versions.`,
									},
								},
							},
							Description: `The Lifecycle Rule's condition configuration.`,
						},
					},
				},
				Description: `The bucket's Lifecycle Rules configuration.`,
			},

			"enable_object_retention": {
				Type:        schema.TypeBool,
				Optional:    true,
				ForceNew:    true,
				Description: `Enables each object in the bucket to have its own retention policy, which prevents deletion until stored for a specific length of time.`,
			},

			"versioning": {
				Type:     schema.TypeList,
				Optional: true,
				Computed: true,
				MaxItems: 1,
				Elem: &schema.Resource{
					Schema: map[string]*schema.Schema{
						"enabled": {
							Type:        schema.TypeBool,
							Required:    true,
							Description: `While set to true, versioning is fully enabled for this bucket.`,
						},
					},
				},
				Description: `The bucket's Versioning configuration.`,
			},

			"autoclass": {
				Type:     schema.TypeList,
				Optional: true,
				MaxItems: 1,
				Elem: &schema.Resource{
					Schema: map[string]*schema.Schema{
						"enabled": {
							Type:        schema.TypeBool,
							Required:    true,
							Description: `While set to true, autoclass automatically transitions objects in your bucket to appropriate storage classes based on each object's access pattern.`,
						},
						"terminal_storage_class": {
							Type:        schema.TypeString,
							Optional:    true,
							Computed:    true,
							Description: `The storage class that objects in the bucket eventually transition to if they are not read for a certain length of time. Supported values include: NEARLINE, ARCHIVE.`,
						},
					},
				},
				Description: `The bucket's autoclass configuration.`,
				DiffSuppressFunc: func(k, old, new string, d *schema.ResourceData) bool {
					_, n := d.GetChange(strings.TrimSuffix(k, ".#"))
					if !strings.HasSuffix(k, ".#") {
						return false
					}
					var l []interface{}
					if new == "1" && old == "0" {
						l = n.([]interface{})
						contents, ok := l[0].(map[string]interface{})
						if !ok {
							return false
						}
						if contents["enabled"] == false {
							return true
						}
					}
					if new == "0" && old == "1" {
						n := d.Get(strings.TrimSuffix(k, ".#"))
						l = n.([]interface{})
						contents := l[0].(map[string]interface{})
						if contents["enabled"] == false {
							return true
						}
					}
					return false
				},
			},
			"website": {
				Type:     schema.TypeList,
				Optional: true,
				MaxItems: 1,
				Computed: true,
				Elem: &schema.Resource{
					Schema: map[string]*schema.Schema{
						"main_page_suffix": {
							Type:         schema.TypeString,
							Optional:     true,
							AtLeastOneOf: []string{"website.0.not_found_page", "website.0.main_page_suffix"},
							Description:  `Behaves as the bucket's directory index where missing objects are treated as potential directories.`,
							DiffSuppressFunc: func(k, old, new string, d *schema.ResourceData) bool {
								return old != "" && new == ""
							},
						},
						"not_found_page": {
							Type:         schema.TypeString,
							Optional:     true,
							AtLeastOneOf: []string{"website.0.main_page_suffix", "website.0.not_found_page"},
							Description:  `The custom object to return when a requested resource is not found.`,
							DiffSuppressFunc: func(k, old, new string, d *schema.ResourceData) bool {
								return old != "" && new == ""
							},
						},
					},
				},
				Description: `Configuration if the bucket acts as a website.`,
			},

			"retention_policy": {
				Type:     schema.TypeList,
				Optional: true,
				MaxItems: 1,
				Elem: &schema.Resource{
					Schema: map[string]*schema.Schema{
						"is_locked": {
							Type:        schema.TypeBool,
							Optional:    true,
							Default:     false,
							Description: `If set to true, the bucket will be locked and permanently restrict edits to the bucket's retention policy.  Caution: Locking a bucket is an irreversible action.`,
						},
						"retention_period": {
							Type:         schema.TypeInt,
							Required:     true,
							ValidateFunc: validation.IntBetween(1, math.MaxInt32),
							Description:  `The period of time, in seconds, that objects in the bucket must be retained and cannot be deleted, overwritten, or archived. The value must be less than 3,155,760,000 seconds.`,
						},
					},
				},
				Description: `Configuration of the bucket's data retention policy for how long objects in the bucket should be retained.`,
			},

			"cors": {
				Type:     schema.TypeList,
				Optional: true,
				Elem: &schema.Resource{
					Schema: map[string]*schema.Schema{
						"origin": {
							Type:     schema.TypeList,
							Optional: true,
							Elem: &schema.Schema{
								Type: schema.TypeString,
							},
							Description: `The list of Origins eligible to receive CORS response headers. Note: "*" is permitted in the list of origins, and means "any Origin".`,
						},
						"method": {
							Type:     schema.TypeList,
							Optional: true,
							Elem: &schema.Schema{
								Type: schema.TypeString,
							},
							Description: `The list of HTTP methods on which to include CORS response headers, (GET, OPTIONS, POST, etc) Note: "*" is permitted in the list of methods, and means "any method".`,
						},
						"response_header": {
							Type:     schema.TypeList,
							Optional: true,
							Elem: &schema.Schema{
								Type: schema.TypeString,
							},
							Description: `The list of HTTP headers other than the simple response headers to give permission for the user-agent to share across domains.`,
						},
						"max_age_seconds": {
							Type:        schema.TypeInt,
							Optional:    true,
							Description: `The value, in seconds, to return in the Access-Control-Max-Age header used in preflight responses.`,
						},
					},
				},
				Description: `The bucket's Cross-Origin Resource Sharing (CORS) configuration.`,
			},

			"default_event_based_hold": {
				Type:        schema.TypeBool,
				Optional:    true,
				Description: `Whether or not to automatically apply an eventBasedHold to new objects added to the bucket.`,
			},

			"logging": {
				Type:     schema.TypeList,
				Optional: true,
				MaxItems: 1,
				Elem: &schema.Resource{
					Schema: map[string]*schema.Schema{
						"log_bucket": {
							Type:        schema.TypeString,
							Required:    true,
							Description: `The bucket that will receive log objects.`,
						},
						"log_object_prefix": {
							Type:        schema.TypeString,
							Optional:    true,
							Computed:    true,
							Description: `The object prefix for log objects. If it's not provided, by default Google Cloud Storage sets this to this bucket's name.`,
						},
					},
				},
				Description: `The bucket's Access & Storage Logs configuration.`,
			},
			"uniform_bucket_level_access": {
				Type:        schema.TypeBool,
				Optional:    true,
				Computed:    true,
				Description: `Enables uniform bucket-level access on a bucket.`,
			},
			"custom_placement_config": {
				Type:     schema.TypeList,
				Optional: true,
				MaxItems: 1,
				Elem: &schema.Resource{
					Schema: map[string]*schema.Schema{
						"data_locations": {
							Type:     schema.TypeSet,
							Required: true,
							ForceNew: true,
							MaxItems: 2,
							MinItems: 2,
							Elem: &schema.Schema{
								Type: schema.TypeString,
								StateFunc: func(s interface{}) string {
									return strings.ToUpper(s.(string))
								},
							},
							Description: `The list of individual regions that comprise a dual-region bucket. See the docs for a list of acceptable regions. Note: If any of the data_locations changes, it will recreate the bucket.`,
						},
					},
				},
				Description: `The bucket's custom location configuration, which specifies the individual regions that comprise a dual-region bucket. If the bucket is designated a single or multi-region, the parameters are empty.`,
			},
			"rpo": {
				Type:        schema.TypeString,
				Optional:    true,
				Computed:    true,
				Description: `Specifies the RPO setting of bucket. If set 'ASYNC_TURBO', The Turbo Replication will be enabled for the dual-region bucket. Value 'DEFAULT' will set RPO setting to default. Turbo Replication is only for buckets in dual-regions.See the docs for more details.`,
			},
			"public_access_prevention": {
				Type:        schema.TypeString,
				Optional:    true,
				Computed:    true,
				Description: `Prevents public access to a bucket.`,
			},
			"soft_delete_policy": {
				Type:        schema.TypeList,
				MaxItems:    1,
				Optional:    true,
				Computed:    true,
				Description: `The bucket's soft delete policy, which defines the period of time that soft-deleted objects will be retained, and cannot be permanently deleted. If it is not provided, by default Google Cloud Storage sets this to default soft delete policy`,
				Elem: &schema.Resource{
					Schema: map[string]*schema.Schema{
						"retention_duration_seconds": {
							Type:        schema.TypeInt,
							Default:     604800,
							Optional:    true,
							Description: `The duration in seconds that soft-deleted objects in the bucket will be retained and cannot be permanently deleted. Default value is 604800.`,
						},
						"effective_time": {
							Type:        schema.TypeString,
							Computed:    true,
							Description: `Server-determined value that indicates the time from which the policy, or one with a greater retention, was effective. This value is in RFC 3339 format.`,
						},
					},
				},
			},
		},
		UseJSONNumber: true,
	}
}

const resourceDataplexGoogleLabelPrefix = "goog-dataplex"
const resourceDataplexGoogleProvidedLabelPrefix = "labels." + resourceDataplexGoogleLabelPrefix

var labelKeyRegex = regexp.MustCompile(`^[a-z0-9_-]{1,63}$`)

func labelKeyValidator(val interface{}, key string) (warns []string, errs []error) {
	if val == nil {
		return
	}

	m := val.(map[string]interface{})
	for k := range m {
		if !labelKeyRegex.MatchString(k) {
			errs = append(errs, fmt.Errorf("%q is an invalid label key. See https://cloud.google.com/storage/docs/tags-and-labels#bucket-labels", k))
		}
	}
	return
}

func resourceDataplexLabelDiffSuppress(k, old, new string, d *schema.ResourceData) bool {
	if strings.HasPrefix(k, resourceDataplexGoogleProvidedLabelPrefix) && new == "" {
		return true
	}

	// Let diff be determined by labels (above)
	if strings.HasPrefix(k, "labels.%") {
		return true
	}

	// For other keys, don't suppress diff.
	return false
}

// Is the old bucket retention policy locked?
func isPolicyLocked(_ context.Context, old, new, _ interface{}) bool {
	if old == nil || new == nil {
		return false
	}

	// if the old policy is locked, but the new policy is not
	if old.(bool) && !new.(bool) {
		return true
	}

	return false
}

func resourceStorageBucketCreate(d *schema.ResourceData, meta interface{}) error {
	config := meta.(*transport_tpg.Config)
	userAgent, err := tpgresource.GenerateUserAgentString(d, config.UserAgent)
	if err != nil {
		return err
	}

	project, err := tpgresource.GetProject(d, config)
	if err != nil {
		return err
	}

	// Get the bucket and location
	bucket := d.Get("name").(string)
	location := d.Get("location").(string)

	// Create a bucket, setting the labels, location and name.
	sb := &storage.Bucket{
		Name:             bucket,
		Labels:           tpgresource.ExpandEffectiveLabels(d),
		Location:         location,
		IamConfiguration: expandIamConfiguration(d),
	}

	if v, ok := d.GetOk("storage_class"); ok {
		sb.StorageClass = v.(string)
	}

	lifecycle, err := expandStorageBucketLifecycle(d.Get("lifecycle_rule"))
	if err != nil {
		return err
	}
	sb.Lifecycle = lifecycle

	if v, ok := d.GetOk("versioning"); ok {
		sb.Versioning = expandBucketVersioning(v)
	}

	if v, ok := d.GetOk("autoclass"); ok {
		sb.Autoclass = expandBucketAutoclass(v)
	}

	if v, ok := d.GetOk("website"); ok {
		sb.Website = expandBucketWebsite(v.([]interface{}))
	}

	if v, ok := d.GetOk("retention_policy"); ok {
		// Not using expandBucketRetentionPolicy() here because `is_locked` cannot be set on creation.
		retention_policies := v.([]interface{})

		if len(retention_policies) > 0 {
			sb.RetentionPolicy = &storage.BucketRetentionPolicy{}

			retentionPolicy := retention_policies[0].(map[string]interface{})

			if v, ok := retentionPolicy["retention_period"]; ok {
				sb.RetentionPolicy.RetentionPeriod = int64(v.(int))
			}
		}
	}

	if v, ok := d.GetOk("default_event_based_hold"); ok {
		sb.DefaultEventBasedHold = v.(bool)
	}

	if v, ok := d.GetOk("cors"); ok {
		sb.Cors = expandCors(v.([]interface{}))
	}

	if v, ok := d.GetOk("logging"); ok {
		sb.Logging = expandBucketLogging(v.([]interface{}))
	}

	if v, ok := d.GetOk("encryption"); ok {
		sb.Encryption = expandBucketEncryption(v.([]interface{}))
	}

	if v, ok := d.GetOk("requester_pays"); ok {
		sb.Billing = &storage.BucketBilling{
			RequesterPays: v.(bool),
		}
	}

	if v, ok := d.GetOk("custom_placement_config"); ok {
		sb.CustomPlacementConfig = expandBucketCustomPlacementConfig(v.([]interface{}))
	}

	if v, ok := d.GetOk("rpo"); ok {
		sb.Rpo = v.(string)
	}

	if v, ok := d.GetOk("soft_delete_policy"); ok {
		sb.SoftDeletePolicy = expandBucketSoftDeletePolicy(v.([]interface{}))
	}

	var res *storage.Bucket

	err = transport_tpg.Retry(transport_tpg.RetryOptions{
		RetryFunc: func() error {
			insertCall := config.NewStorageClient(userAgent).Buckets.Insert(project, sb)
			if d.Get("enable_object_retention").(bool) {
				insertCall.EnableObjectRetention(true)
			}
			res, err = insertCall.Do()
			return err
		},
		Timeout: d.Timeout(schema.TimeoutCreate),
	})

	if err != nil {
		fmt.Printf("Error creating bucket %s: %v", bucket, err)
		return err
	}

	log.Printf("[DEBUG] Created bucket %v at location %v\n\n", res.Name, res.SelfLink)
	d.SetId(res.Id)

	// There seems to be some eventual consistency errors in some cases, so we want to check a few times
	// to make sure it exists before moving on
	err = transport_tpg.Retry(transport_tpg.RetryOptions{
		RetryFunc: func() (operr error) {
			_, retryErr := config.NewStorageClient(userAgent).Buckets.Get(res.Name).Do()
			return retryErr
		},
		Timeout:              d.Timeout(schema.TimeoutCreate),
		ErrorRetryPredicates: []transport_tpg.RetryErrorPredicateFunc{transport_tpg.IsNotFoundRetryableError("bucket creation")},
	})

	if err != nil {
		return fmt.Errorf("Error reading bucket after creation: %s", err)
	}

	// If the retention policy is not already locked, check if it
	// needs to be locked.
	if v, ok := d.GetOk("retention_policy"); ok && !res.RetentionPolicy.IsLocked {
		retention_policies := v.([]interface{})

		sb.RetentionPolicy = &storage.BucketRetentionPolicy{}

		retentionPolicy := retention_policies[0].(map[string]interface{})

		if locked, ok := retentionPolicy["is_locked"]; ok && locked.(bool) {
			err = lockRetentionPolicy(config.NewStorageClient(userAgent).Buckets, bucket, res.Metageneration)
			if err != nil {
				return err
			}

			log.Printf("[DEBUG] Locked bucket %v at location %v\n\n", res.Name, res.SelfLink)
		}
	}

	return resourceStorageBucketRead(d, meta)
}

func resourceStorageBucketUpdate(d *schema.ResourceData, meta interface{}) error {
	config := meta.(*transport_tpg.Config)
	userAgent, err := tpgresource.GenerateUserAgentString(d, config.UserAgent)
	if err != nil {
		return err
	}

	sb := &storage.Bucket{}

	if detectLifecycleChange(d) {
		lifecycle, err := expandStorageBucketLifecycle(d.Get("lifecycle_rule"))
		if err != nil {
			return err
		}
		sb.Lifecycle = lifecycle
	}

	if d.HasChange("requester_pays") {
		v := d.Get("requester_pays")
		sb.Billing = &storage.BucketBilling{
			RequesterPays:   v.(bool),
			ForceSendFields: []string{"RequesterPays"},
		}
	}

	if d.HasChange("versioning") {
		if v, ok := d.GetOk("versioning"); ok {
			sb.Versioning = expandBucketVersioning(v)
		}
	}

	if d.HasChange("autoclass") {
		if v, ok := d.GetOk("autoclass"); ok {
			sb.Autoclass = expandBucketAutoclass(v)
		} else {
			sb.Autoclass = &storage.BucketAutoclass{
				Enabled:         false,
				ForceSendFields: []string{"Enabled"},
			}
		}
	}

	if d.HasChange("website") {
		sb.Website = expandBucketWebsite(d.Get("website"))
	}

	if d.HasChange("retention_policy") {
		if v, ok := d.GetOk("retention_policy"); ok {
			sb.RetentionPolicy = expandBucketRetentionPolicy(v.([]interface{}))
		} else {
			sb.NullFields = append(sb.NullFields, "RetentionPolicy")
		}
	}

	if d.HasChange("cors") {
		if v, ok := d.GetOk("cors"); ok {
			sb.Cors = expandCors(v.([]interface{}))
		} else {
			sb.NullFields = append(sb.NullFields, "Cors")
		}
	}

	if d.HasChange("default_event_based_hold") {
		v := d.Get("default_event_based_hold")
		sb.DefaultEventBasedHold = v.(bool)
		sb.ForceSendFields = append(sb.ForceSendFields, "DefaultEventBasedHold")
	}

	if d.HasChange("logging") {
		if v, ok := d.GetOk("logging"); ok {
			sb.Logging = expandBucketLogging(v.([]interface{}))
		} else {
			sb.NullFields = append(sb.NullFields, "Logging")
		}
	}

	if d.HasChange("encryption") {
		if v, ok := d.GetOk("encryption"); ok {
			sb.Encryption = expandBucketEncryption(v.([]interface{}))
		} else {
			sb.NullFields = append(sb.NullFields, "Encryption")
		}
	}

	if d.HasChange("effective_labels") {
		sb.Labels = tpgresource.ExpandEffectiveLabels(d)
		if len(sb.Labels) == 0 {
			sb.NullFields = append(sb.NullFields, "Labels")
		}

		// To delete a label using PATCH, we have to explicitly set its value
		// to null.
		old, _ := d.GetChange("effective_labels")
		for k := range old.(map[string]interface{}) {
			if _, ok := sb.Labels[k]; !ok {
				sb.NullFields = append(sb.NullFields, fmt.Sprintf("Labels.%s", k))
			}
		}
	}

	if d.HasChange("storage_class") {
		if v, ok := d.GetOk("storage_class"); ok {
			sb.StorageClass = v.(string)
		}
	}

	if d.HasChange("uniform_bucket_level_access") || d.HasChange("public_access_prevention") {
		sb.IamConfiguration = expandIamConfiguration(d)
	}

	if d.HasChange("rpo") {
		if v, ok := d.GetOk("rpo"); ok {
			sb.Rpo = v.(string)
		} else {
			sb.NullFields = append(sb.NullFields, "Rpo")
		}
	}

	if d.HasChange("soft_delete_policy") {
		if v, ok := d.GetOk("soft_delete_policy"); ok {
			sb.SoftDeletePolicy = expandBucketSoftDeletePolicy(v.([]interface{}))
		}
	}

	res, err := config.NewStorageClient(userAgent).Buckets.Patch(d.Get("name").(string), sb).Do()
	if err != nil {
		return err
	}

	// Assign the bucket ID as the resource ID
	if err := d.Set("self_link", res.SelfLink); err != nil {
		return fmt.Errorf("Error setting self_link: %s", err)
	}

	// There seems to be some eventual consistency errors in some cases, so we want to check a few times
	// to make sure it exists before moving on
	err = transport_tpg.Retry(transport_tpg.RetryOptions{
		RetryFunc: func() (operr error) {
			_, retryErr := config.NewStorageClient(userAgent).Buckets.Get(res.Name).Do()
			return retryErr
		},
		Timeout:              d.Timeout(schema.TimeoutUpdate),
		ErrorRetryPredicates: []transport_tpg.RetryErrorPredicateFunc{transport_tpg.IsNotFoundRetryableError("bucket update")},
	})

	if err != nil {
		return fmt.Errorf("Error reading bucket after update: %s", err)
	}

	if d.HasChange("retention_policy") {
		if v, ok := d.GetOk("retention_policy"); ok {
			retention_policies := v.([]interface{})

			sb.RetentionPolicy = &storage.BucketRetentionPolicy{}

			retentionPolicy := retention_policies[0].(map[string]interface{})

			if locked, ok := retentionPolicy["is_locked"]; ok && locked.(bool) && d.HasChange("retention_policy.0.is_locked") {
				err = lockRetentionPolicy(config.NewStorageClient(userAgent).Buckets, d.Get("name").(string), res.Metageneration)
				if err != nil {
					return err
				}
			}
		}
	}

	log.Printf("[DEBUG] Patched bucket %v at location %v\n\n", res.Name, res.SelfLink)

	d.SetId(res.Id)

	return nil
}

func resourceStorageBucketRead(d *schema.ResourceData, meta interface{}) error {
	config := meta.(*transport_tpg.Config)
	userAgent, err := tpgresource.GenerateUserAgentString(d, config.UserAgent)
	if err != nil {
		return err
	}

	// Get the bucket and acl
	bucket := d.Get("name").(string)

	var res *storage.Bucket
	// There seems to be some eventual consistency errors in some cases, so we want to check a few times
	// to make sure it exists before moving on
	err = transport_tpg.Retry(transport_tpg.RetryOptions{
		RetryFunc: func() (operr error) {
			var retryErr error
			res, retryErr = config.NewStorageClient(userAgent).Buckets.Get(bucket).Do()
			return retryErr
		},
		Timeout:              d.Timeout(schema.TimeoutRead),
		ErrorRetryPredicates: []transport_tpg.RetryErrorPredicateFunc{transport_tpg.IsNotFoundRetryableError("bucket read")},
	})

	if err != nil {
		return transport_tpg.HandleNotFoundError(err, d, fmt.Sprintf("Storage Bucket %q", d.Get("name").(string)))
	}
	log.Printf("[DEBUG] Read bucket %v at location %v\n\n", res.Name, res.SelfLink)

	return setStorageBucket(d, config, res, bucket, userAgent)
}

func resourceStorageBucketDelete(d *schema.ResourceData, meta interface{}) error {
	config := meta.(*transport_tpg.Config)
	userAgent, err := tpgresource.GenerateUserAgentString(d, config.UserAgent)
	if err != nil {
		return err
	}

	// Get the bucket
	bucket := d.Get("name").(string)

	var listError, deleteObjectError error
	for deleteObjectError == nil {
		res, err := config.NewStorageClient(userAgent).Objects.List(bucket).Versions(true).Do()
		if err != nil {
			log.Printf("Error listing contents of bucket %s: %v", bucket, err)
			// If we can't list the contents, try deleting the bucket anyway in case it's empty
			listError = err
			break
		}

		if len(res.Items) == 0 {
			break // 0 items, bucket empty
		}

		if d.Get("retention_policy.0.is_locked").(bool) {
			for _, item := range res.Items {
				expiration, err := time.Parse(time.RFC3339, item.RetentionExpirationTime)
				if err != nil {
					return err
				}
				if expiration.After(time.Now()) {
					deleteErr := errors.New("Bucket '" + d.Get("name").(string) + "' contains objects that have not met the retention period yet and cannot be deleted.")
					log.Printf("Error! %s : %s\n\n", bucket, deleteErr)
					return deleteErr
				}
			}
		}

		if !d.Get("force_destroy").(bool) {
			deleteErr := fmt.Errorf("Error trying to delete bucket %s containing objects without `force_destroy` set to true", bucket)
			log.Printf("Error! %s : %s\n\n", bucket, deleteErr)
			return deleteErr
		}
		// GCS requires that a bucket be empty (have no objects or object
		// versions) before it can be deleted.
		log.Printf("[DEBUG] GCS Bucket attempting to forceDestroy\n\n")

		// Create a workerpool for parallel deletion of resources. In the
		// future, it would be great to expose Terraform's global parallelism
		// flag here, but that's currently reserved for core use. Testing
		// shows that NumCPUs-1 is the most performant on average networks.
		//
		// The challenge with making this user-configurable is that the
		// configuration would reside in the Terraform configuration file,
		// decreasing its portability. Ideally we'd want this to connect to
		// Terraform's top-level -parallelism flag, but that's not plumbed nor
		// is it scheduled to be plumbed to individual providers.
		wp := workerpool.New(runtime.NumCPU() - 1)

		for _, object := range res.Items {
			log.Printf("[DEBUG] Found %s", object.Name)
			object := object

			wp.Submit(func() {
				log.Printf("[TRACE] Attempting to delete %s", object.Name)
				if err := config.NewStorageClient(userAgent).Objects.Delete(bucket, object.Name).Generation(object.Generation).Do(); err != nil {
					deleteObjectError = err
					log.Printf("[ERR] Failed to delete storage object %s: %s", object.Name, err)
				} else {
					log.Printf("[TRACE] Successfully deleted %s", object.Name)
				}
			})
		}

		// Wait for everything to finish.
		wp.StopWait()
	}

	// remove empty bucket
	err = retry.Retry(1*time.Minute, func() *retry.RetryError {
		err := config.NewStorageClient(userAgent).Buckets.Delete(bucket).Do()
		if err == nil {
			return nil
		}
		if gerr, ok := err.(*googleapi.Error); ok && gerr.Code == 429 {
			return retry.RetryableError(gerr)
		}
		return retry.NonRetryableError(err)
	})
	if gerr, ok := err.(*googleapi.Error); ok && gerr.Code == 409 && strings.Contains(gerr.Message, "not empty") && listError != nil {
		return fmt.Errorf("could not delete non-empty bucket due to error when listing contents: %v", listError)
	}
	if gerr, ok := err.(*googleapi.Error); ok && gerr.Code == 409 && strings.Contains(gerr.Message, "not empty") && deleteObjectError != nil {
		return fmt.Errorf("could not delete non-empty bucket due to error when deleting contents: %v", deleteObjectError)
	}
	if err != nil {
		log.Printf("Error deleting bucket %s: %v", bucket, err)
		return err
	}
	log.Printf("[DEBUG] Deleted bucket %v\n\n", bucket)

	return nil
}

func resourceStorageBucketStateImporter(d *schema.ResourceData, meta interface{}) ([]*schema.ResourceData, error) {
	// We need to support project/bucket_name and bucket_name formats. This will allow
	// importing a bucket that is in a different project than the provider default.
	// ParseImportID can't be used because having no project will cause an error but it
	// is a valid state as the project_id will be retrieved in READ
	parts := strings.Split(d.Id(), "/")
	if len(parts) == 1 {
		if err := d.Set("name", parts[0]); err != nil {
			return nil, fmt.Errorf("Error setting name: %s", err)
		}
	} else if len(parts) > 1 {
		if err := d.Set("project", parts[0]); err != nil {
			return nil, fmt.Errorf("Error setting project: %s", err)
		}
		if err := d.Set("name", parts[1]); err != nil {
			return nil, fmt.Errorf("Error setting name: %s", err)
		}
	}

	if err := d.Set("force_destroy", false); err != nil {
		return nil, fmt.Errorf("Error setting force_destroy: %s", err)
	}
	return []*schema.ResourceData{d}, nil
}

func expandCors(configured []interface{}) []*storage.BucketCors {
	if len(configured) == 0 {
		return nil
	}
	corsRules := make([]*storage.BucketCors, 0, len(configured))
	for _, raw := range configured {
		data := raw.(map[string]interface{})
		corsRule := storage.BucketCors{
			Origin:         tpgresource.ConvertStringArr(data["origin"].([]interface{})),
			Method:         tpgresource.ConvertStringArr(data["method"].([]interface{})),
			ResponseHeader: tpgresource.ConvertStringArr(data["response_header"].([]interface{})),
			MaxAgeSeconds:  int64(data["max_age_seconds"].(int)),
		}

		corsRules = append(corsRules, &corsRule)
	}
	return corsRules
}

func flattenCors(corsRules []*storage.BucketCors) []map[string]interface{} {
	corsRulesSchema := make([]map[string]interface{}, 0, len(corsRules))
	for _, corsRule := range corsRules {
		data := map[string]interface{}{
			"origin":          corsRule.Origin,
			"method":          corsRule.Method,
			"response_header": corsRule.ResponseHeader,
			"max_age_seconds": corsRule.MaxAgeSeconds,
		}

		corsRulesSchema = append(corsRulesSchema, data)
	}
	return corsRulesSchema
}

func expandBucketEncryption(configured interface{}) *storage.BucketEncryption {
	encs := configured.([]interface{})
	if len(encs) == 0 || encs[0] == nil {
		return nil
	}
	enc := encs[0].(map[string]interface{})
	keyname := enc["default_kms_key_name"]
	if keyname == nil || keyname.(string) == "" {
		return nil
	}
	bucketenc := &storage.BucketEncryption{
		DefaultKmsKeyName: keyname.(string),
	}
	return bucketenc
}

func flattenBucketEncryption(enc *storage.BucketEncryption) []map[string]interface{} {
	encryption := make([]map[string]interface{}, 0, 1)

	if enc == nil {
		return encryption
	}

	encryption = append(encryption, map[string]interface{}{
		"default_kms_key_name": enc.DefaultKmsKeyName,
	})

	return encryption
}

func expandBucketCustomPlacementConfig(configured interface{}) *storage.BucketCustomPlacementConfig {
	cfcs := configured.([]interface{})
	if len(cfcs) == 0 || cfcs[0] == nil {
		return nil
	}
	cfc := cfcs[0].(map[string]interface{})
	bucketcfc := &storage.BucketCustomPlacementConfig{
		DataLocations: expandBucketDataLocations(cfc["data_locations"]),
	}
	return bucketcfc
}

func flattenBucketCustomPlacementConfig(cfc *storage.BucketCustomPlacementConfig) []map[string]interface{} {
	customPlacementConfig := make([]map[string]interface{}, 0, 1)

	if cfc == nil {
		return customPlacementConfig
	}

	customPlacementConfig = append(customPlacementConfig, map[string]interface{}{
		"data_locations": cfc.DataLocations,
	})

	return customPlacementConfig
}

func expandBucketDataLocations(configured interface{}) []string {
	l := configured.(*schema.Set).List()

	// Since we only want uppercase values to prevent unnecessary diffs, we can do a comparison
	// to determine whether or not to include the value as part of the request.

	// This extra check comes from the limitations of both DiffStateFunc and StateFunc towards types of Sets,Lists, and Maps.
	req := make([]string, 0, len(l))
	for _, raw := range l {
		if raw.(string) == strings.ToUpper(raw.(string)) {
			req = append(req, raw.(string))
		}
	}
	return req
}

func expandBucketLogging(configured interface{}) *storage.BucketLogging {
	loggings := configured.([]interface{})
	if len(loggings) == 0 || loggings[0] == nil {
		return nil
	}

	logging := loggings[0].(map[string]interface{})

	bucketLogging := &storage.BucketLogging{
		LogBucket:       logging["log_bucket"].(string),
		LogObjectPrefix: logging["log_object_prefix"].(string),
	}

	return bucketLogging
}

func flattenBucketLogging(bucketLogging *storage.BucketLogging) []map[string]interface{} {
	loggings := make([]map[string]interface{}, 0, 1)

	if bucketLogging == nil {
		return loggings
	}

	logging := map[string]interface{}{
		"log_bucket":        bucketLogging.LogBucket,
		"log_object_prefix": bucketLogging.LogObjectPrefix,
	}

	loggings = append(loggings, logging)
	return loggings
}

func expandBucketRetentionPolicy(configured interface{}) *storage.BucketRetentionPolicy {
	retentionPolicies := configured.([]interface{})
	if len(retentionPolicies) == 0 {
		return nil
	}
	retentionPolicy := retentionPolicies[0].(map[string]interface{})

	bucketRetentionPolicy := &storage.BucketRetentionPolicy{
		IsLocked:        retentionPolicy["is_locked"].(bool),
		RetentionPeriod: int64(retentionPolicy["retention_period"].(int)),
	}

	return bucketRetentionPolicy
}

func flattenBucketRetentionPolicy(bucketRetentionPolicy *storage.BucketRetentionPolicy) []map[string]interface{} {
	bucketRetentionPolicies := make([]map[string]interface{}, 0, 1)

	if bucketRetentionPolicy == nil {
		return bucketRetentionPolicies
	}

	retentionPolicy := map[string]interface{}{
		"is_locked":        bucketRetentionPolicy.IsLocked,
		"retention_period": bucketRetentionPolicy.RetentionPeriod,
	}

	bucketRetentionPolicies = append(bucketRetentionPolicies, retentionPolicy)
	return bucketRetentionPolicies
}

func flattenBucketObjectRetention(bucketObjectRetention *storage.BucketObjectRetention) bool {
	if bucketObjectRetention == nil {
		return false
	}
	if bucketObjectRetention.Mode == "Enabled" {
		return true
	}
	return false
}

func expandBucketSoftDeletePolicy(configured interface{}) *storage.BucketSoftDeletePolicy {
	configuredSoftDeletePolicies := configured.([]interface{})
	if len(configuredSoftDeletePolicies) == 0 {
		return nil
	}
	configuredSoftDeletePolicy := configuredSoftDeletePolicies[0].(map[string]interface{})
	softDeletePolicy := &storage.BucketSoftDeletePolicy{
		RetentionDurationSeconds: int64(configuredSoftDeletePolicy["retention_duration_seconds"].(int)),
	}
	softDeletePolicy.ForceSendFields = append(softDeletePolicy.ForceSendFields, "RetentionDurationSeconds")
	return softDeletePolicy
}

func flattenBucketSoftDeletePolicy(softDeletePolicy *storage.BucketSoftDeletePolicy) []map[string]interface{} {
	policies := make([]map[string]interface{}, 0, 1)
	if softDeletePolicy == nil {
		return policies
	}
	policy := map[string]interface{}{
		"retention_duration_seconds": softDeletePolicy.RetentionDurationSeconds,
		"effective_time":             softDeletePolicy.EffectiveTime,
	}
	policies = append(policies, policy)
	return policies
}

func expandBucketVersioning(configured interface{}) *storage.BucketVersioning {
	versionings := configured.([]interface{})
	if len(versionings) == 0 {
		return nil
	}

	versioning := versionings[0].(map[string]interface{})

	bucketVersioning := &storage.BucketVersioning{}

	bucketVersioning.Enabled = versioning["enabled"].(bool)
	bucketVersioning.ForceSendFields = append(bucketVersioning.ForceSendFields, "Enabled")

	return bucketVersioning
}

func expandBucketAutoclass(configured interface{}) *storage.BucketAutoclass {
	autoclassList := configured.([]interface{})
	if len(autoclassList) == 0 {
		return nil
	}

	autoclass := autoclassList[0].(map[string]interface{})

	bucketAutoclass := &storage.BucketAutoclass{}

	bucketAutoclass.Enabled = autoclass["enabled"].(bool)
	if autoclass["terminal_storage_class"] != "" {
		bucketAutoclass.TerminalStorageClass = autoclass["terminal_storage_class"].(string)
	}
	bucketAutoclass.ForceSendFields = append(bucketAutoclass.ForceSendFields, "Enabled")

	return bucketAutoclass
}

func flattenBucketVersioning(bucketVersioning *storage.BucketVersioning) []map[string]interface{} {
	versionings := make([]map[string]interface{}, 0, 1)

	if bucketVersioning == nil {
		return versionings
	}

	versioning := map[string]interface{}{
		"enabled": bucketVersioning.Enabled,
	}
	versionings = append(versionings, versioning)
	return versionings
}

func flattenBucketAutoclass(bucketAutoclass *storage.BucketAutoclass) []map[string]interface{} {
	autoclassList := make([]map[string]interface{}, 0, 1)

	if bucketAutoclass == nil {
		return autoclassList
	}

	autoclass := map[string]interface{}{
		"enabled":                bucketAutoclass.Enabled,
		"terminal_storage_class": bucketAutoclass.TerminalStorageClass,
	}
	autoclassList = append(autoclassList, autoclass)
	return autoclassList
}

func flattenBucketLifecycle(d *schema.ResourceData, lifecycle *storage.BucketLifecycle) []map[string]interface{} {
	if lifecycle == nil || lifecycle.Rule == nil {
		return []map[string]interface{}{}
	}

	rules := make([]map[string]interface{}, 0, len(lifecycle.Rule))

	for index, rule := range lifecycle.Rule {
		rules = append(rules, map[string]interface{}{
			"action":    schema.NewSet(resourceGCSBucketLifecycleRuleActionHash, []interface{}{flattenBucketLifecycleRuleAction(rule.Action)}),
			"condition": schema.NewSet(resourceGCSBucketLifecycleRuleConditionHash, []interface{}{flattenBucketLifecycleRuleCondition(index, d, rule.Condition)}),
		})
	}

	return rules
}

func flattenBucketLifecycleRuleAction(action *storage.BucketLifecycleRuleAction) map[string]interface{} {
	return map[string]interface{}{
		"type":          action.Type,
		"storage_class": action.StorageClass,
	}
}

func flattenBucketLifecycleRuleCondition(index int, d *schema.ResourceData, condition *storage.BucketLifecycleRuleCondition) map[string]interface{} {
	ruleCondition := map[string]interface{}{
		"created_before":             condition.CreatedBefore,
		"matches_storage_class":      tpgresource.ConvertStringArrToInterface(condition.MatchesStorageClass),
		"num_newer_versions":         int(condition.NumNewerVersions),
		"custom_time_before":         condition.CustomTimeBefore,
		"days_since_custom_time":     int(condition.DaysSinceCustomTime),
		"days_since_noncurrent_time": int(condition.DaysSinceNoncurrentTime),
		"noncurrent_time_before":     condition.NoncurrentTimeBefore,
		"matches_prefix":             tpgresource.ConvertStringArrToInterface(condition.MatchesPrefix),
		"matches_suffix":             tpgresource.ConvertStringArrToInterface(condition.MatchesSuffix),
	}
	if condition.Age != nil {
		ruleCondition["age"] = int(*condition.Age)
	}
	if condition.IsLive == nil {
		ruleCondition["with_state"] = "ANY"
	} else {
		if *condition.IsLive {
			ruleCondition["with_state"] = "LIVE"
		} else {
			ruleCondition["with_state"] = "ARCHIVED"
		}
	}
	// Setting the lifecycle condition virtual fields from the state file if they
	// are already present otherwise setting them to individual default values.
	if v, ok := d.GetOk(fmt.Sprintf("lifecycle_rule.%d.condition", index)); ok {
		state_condition := v.(*schema.Set).List()[0].(map[string]interface{})
		ruleCondition["send_days_since_noncurrent_time_if_zero"] = state_condition["send_days_since_noncurrent_time_if_zero"].(bool)
		ruleCondition["send_days_since_custom_time_if_zero"] = state_condition["send_days_since_custom_time_if_zero"].(bool)
		ruleCondition["send_num_newer_versions_if_zero"] = state_condition["send_num_newer_versions_if_zero"].(bool)
		ruleCondition["send_age_if_zero"] = state_condition["send_age_if_zero"].(bool)
	} else {
<<<<<<< HEAD
		ruleCondition["no_age"] = false
		ruleCondition["send_age_if_zero"] = true
=======
		ruleCondition["send_age_if_zero"] = false
>>>>>>> 944e9f08
		ruleCondition["send_days_since_noncurrent_time_if_zero"] = false
		ruleCondition["send_days_since_custom_time_if_zero"] = false
		ruleCondition["send_num_newer_versions_if_zero"] = false
	}

	return ruleCondition
}

func flattenBucketWebsite(website *storage.BucketWebsite) []map[string]interface{} {
	if website == nil {
		return nil
	}
	websites := make([]map[string]interface{}, 0, 1)
	websites = append(websites, map[string]interface{}{
		"main_page_suffix": website.MainPageSuffix,
		"not_found_page":   website.NotFoundPage,
	})

	return websites
}

func expandBucketWebsite(v interface{}) *storage.BucketWebsite {
	if v == nil {
		return nil
	}
	vs := v.([]interface{})

	if len(vs) < 1 || vs[0] == nil {
		return nil
	}

	website := vs[0].(map[string]interface{})
	w := &storage.BucketWebsite{}

	if v := website["not_found_page"]; v != "" {
		w.NotFoundPage = v.(string)
	}

	if v := website["main_page_suffix"]; v != "" {
		w.MainPageSuffix = v.(string)
	}
	return w
}

func expandIamConfiguration(d *schema.ResourceData) *storage.BucketIamConfiguration {
	cfg := &storage.BucketIamConfiguration{
		ForceSendFields: []string{"UniformBucketLevelAccess"},
		UniformBucketLevelAccess: &storage.BucketIamConfigurationUniformBucketLevelAccess{
			Enabled:         d.Get("uniform_bucket_level_access").(bool),
			ForceSendFields: []string{"Enabled"},
		},
	}

	if v, ok := d.GetOk("public_access_prevention"); ok {
		cfg.PublicAccessPrevention = v.(string)
	}

	return cfg
}

func expandStorageBucketLifecycle(v interface{}) (*storage.BucketLifecycle, error) {
	if v == nil {
		return &storage.BucketLifecycle{
			ForceSendFields: []string{"Rule"},
		}, nil
	}
	lifecycleRules := v.([]interface{})
	transformedRules := make([]*storage.BucketLifecycleRule, 0, len(lifecycleRules))

	for _, v := range lifecycleRules {
		rule, err := expandStorageBucketLifecycleRule(v)
		if err != nil {
			return nil, err
		}
		transformedRules = append(transformedRules, rule)
	}

	if len(transformedRules) == 0 {
		return &storage.BucketLifecycle{
			ForceSendFields: []string{"Rule"},
		}, nil
	}

	return &storage.BucketLifecycle{
		Rule: transformedRules,
	}, nil
}

func expandStorageBucketLifecycleRule(v interface{}) (*storage.BucketLifecycleRule, error) {
	if v == nil {
		return nil, nil
	}

	rule := v.(map[string]interface{})
	transformed := &storage.BucketLifecycleRule{}

	if v, ok := rule["action"]; ok {
		action, err := expandStorageBucketLifecycleRuleAction(v)
		if err != nil {
			return nil, err
		}
		transformed.Action = action
	} else {
		return nil, fmt.Errorf("exactly one action is required for lifecycle_rule")
	}

	if v, ok := rule["condition"]; ok {
		cond, err := expandStorageBucketLifecycleRuleCondition(v)
		if err != nil {
			return nil, err
		}
		transformed.Condition = cond
	}

	return transformed, nil
}

func expandStorageBucketLifecycleRuleAction(v interface{}) (*storage.BucketLifecycleRuleAction, error) {
	if v == nil {
		return nil, fmt.Errorf("exactly one action is required for lifecycle_rule")
	}

	actions := v.(*schema.Set).List()
	if len(actions) != 1 {
		return nil, fmt.Errorf("exactly one action is required for lifecycle_rule")
	}

	action := actions[0].(map[string]interface{})
	transformed := &storage.BucketLifecycleRuleAction{}

	if v, ok := action["type"]; ok {
		transformed.Type = v.(string)
	}

	if v, ok := action["storage_class"]; ok {
		transformed.StorageClass = v.(string)
	}

	return transformed, nil
}

func expandStorageBucketLifecycleRuleCondition(v interface{}) (*storage.BucketLifecycleRuleCondition, error) {
	if v == nil {
		return nil, nil
	}
	conditions := v.(*schema.Set).List()
	if len(conditions) != 1 {
		return nil, fmt.Errorf("One and only one condition can be provided per lifecycle_rule")
	}

	condition := conditions[0].(map[string]interface{})
	transformed := &storage.BucketLifecycleRuleCondition{}
<<<<<<< HEAD
	// Setting high precedence of no_age over age and send_age_if_zero.
	// Only sets age value when no_age is not present or no_age is present and has false value
	if v, ok := condition["no_age"]; !ok || !(v.(bool)) {
		if v, ok := condition["age"]; ok {
			age := int64(v.(int))
			u, ok := condition["send_age_if_zero"]
			if age > 0 || (ok && u.(bool)) {
				transformed.Age = &age
			}
=======
	if v, ok := condition["age"]; ok {
		age := int64(v.(int))
		if u, ok := condition["send_age_if_zero"]; age > 0 || (ok && u.(bool)) {
			transformed.Age = &age
>>>>>>> 944e9f08
		}
	}

	if v, ok := condition["created_before"]; ok {
		transformed.CreatedBefore = v.(string)
	}

	withStateV, withStateOk := condition["with_state"]
	// Because TF schema, withStateOk currently will always be true,
	// do the check just in case.
	if withStateOk {
		switch withStateV.(string) {
		case "LIVE":
			transformed.IsLive = googleapi.Bool(true)
		case "ARCHIVED":
			transformed.IsLive = googleapi.Bool(false)
		case "ANY", "":
			// This is unnecessary, but set explicitly to nil for readability.
			transformed.IsLive = nil
		default:
			return nil, fmt.Errorf("unexpected value %q for condition.with_state", withStateV.(string))
		}
	}

	if v, ok := condition["matches_storage_class"]; ok {
		classes := v.([]interface{})
		transformedClasses := make([]string, 0, len(classes))

		for _, v := range classes {
			transformedClasses = append(transformedClasses, v.(string))
		}
		transformed.MatchesStorageClass = transformedClasses
	}

	if v, ok := condition["num_newer_versions"]; ok {
		transformed.NumNewerVersions = int64(v.(int))
		if u, ok := condition["send_num_newer_versions_if_zero"]; ok && u.(bool) {
			transformed.ForceSendFields = append(transformed.ForceSendFields, "NumNewerVersions")
		}
	}

	if v, ok := condition["custom_time_before"]; ok {
		transformed.CustomTimeBefore = v.(string)
	}

	if v, ok := condition["days_since_custom_time"]; ok {
		transformed.DaysSinceCustomTime = int64(v.(int))
		if u, ok := condition["send_days_since_custom_time_if_zero"]; ok && u.(bool) {
			transformed.ForceSendFields = append(transformed.ForceSendFields, "DaysSinceCustomTime")
		}
	}

	if v, ok := condition["days_since_noncurrent_time"]; ok {
		transformed.DaysSinceNoncurrentTime = int64(v.(int))
		if u, ok := condition["send_days_since_noncurrent_time_if_zero"]; ok && u.(bool) {
			transformed.ForceSendFields = append(transformed.ForceSendFields, "DaysSinceNoncurrentTime")
		}
	}

	if v, ok := condition["noncurrent_time_before"]; ok {
		transformed.NoncurrentTimeBefore = v.(string)
	}

	if v, ok := condition["matches_prefix"]; ok {
		prefixes := v.([]interface{})
		transformedPrefixes := make([]string, 0, len(prefixes))

		for _, v := range prefixes {
			transformedPrefixes = append(transformedPrefixes, v.(string))
		}
		transformed.MatchesPrefix = transformedPrefixes
	}
	if v, ok := condition["matches_suffix"]; ok {
		suffixes := v.([]interface{})
		transformedSuffixes := make([]string, 0, len(suffixes))

		for _, v := range suffixes {
			transformedSuffixes = append(transformedSuffixes, v.(string))
		}
		transformed.MatchesSuffix = transformedSuffixes
	}

	return transformed, nil
}

func resourceGCSBucketLifecycleRuleActionHash(v interface{}) int {
	if v == nil {
		return 0
	}

	var buf bytes.Buffer
	m := v.(map[string]interface{})

	buf.WriteString(fmt.Sprintf("%s-", m["type"].(string)))

	if v, ok := m["storage_class"]; ok {
		buf.WriteString(fmt.Sprintf("%s-", v.(string)))
	}

	return tpgresource.Hashcode(buf.String())
}

func resourceGCSBucketLifecycleRuleConditionHash(v interface{}) int {
	if v == nil {
		return 0
	}

	var buf bytes.Buffer
	m := v.(map[string]interface{})

<<<<<<< HEAD
	if v, ok := m["no_age"]; ok && v.(bool) {
		buf.WriteString(fmt.Sprintf("%t-", v.(bool)))
	} else {
		if v, ok := m["send_age_if_zero"]; ok {
			buf.WriteString(fmt.Sprintf("%t-", v.(bool)))
		}
		if v, ok := m["age"]; ok {
			buf.WriteString(fmt.Sprintf("%d-", v.(int)))
		}
=======
	if v, ok := m["age"]; ok {
		buf.WriteString(fmt.Sprintf("%d-", v.(int)))
>>>>>>> 944e9f08
	}

	if v, ok := m["days_since_custom_time"]; ok {
		buf.WriteString(fmt.Sprintf("%d-", v.(int)))
	}

	if v, ok := m["days_since_noncurrent_time"]; ok {
		buf.WriteString(fmt.Sprintf("%d-", v.(int)))
	}

	if v, ok := m["created_before"]; ok {
		buf.WriteString(fmt.Sprintf("%s-", v.(string)))
	}

	if v, ok := m["custom_time_before"]; ok {
		buf.WriteString(fmt.Sprintf("%s-", v.(string)))
	}

	if v, ok := m["noncurrent_time_before"]; ok {
		buf.WriteString(fmt.Sprintf("%s-", v.(string)))
	}

	withStateV, withStateOk := m["with_state"]
	if withStateOk {
		switch withStateV.(string) {
		case "LIVE":
			buf.WriteString(fmt.Sprintf("%t-", true))
		case "ARCHIVED":
			buf.WriteString(fmt.Sprintf("%t-", false))
		}
	}

	if v, ok := m["matches_storage_class"]; ok {
		matches_storage_classes := v.([]interface{})
		for _, matches_storage_class := range matches_storage_classes {
			buf.WriteString(fmt.Sprintf("%s-", matches_storage_class))
		}
	}

	if v, ok := m["num_newer_versions"]; ok {
		buf.WriteString(fmt.Sprintf("%d-", v.(int)))
	}

	if v, ok := m["send_age_if_zero"]; ok {
		buf.WriteString(fmt.Sprintf("%t-", v.(bool)))
	}

	if v, ok := m["send_days_since_noncurrent_time_if_zero"]; ok {
		buf.WriteString(fmt.Sprintf("%t-", v.(bool)))
	}

	if v, ok := m["send_days_since_custom_time_if_zero"]; ok {
		buf.WriteString(fmt.Sprintf("%t-", v.(bool)))
	}

	if v, ok := m["send_num_newer_versions_if_zero"]; ok {
		buf.WriteString(fmt.Sprintf("%t-", v.(bool)))
	}

	if v, ok := m["matches_prefix"]; ok {
		matches_prefixes := v.([]interface{})
		for _, matches_prefix := range matches_prefixes {
			buf.WriteString(fmt.Sprintf("%s-", matches_prefix))
		}
	}
	if v, ok := m["matches_suffix"]; ok {
		matches_suffixes := v.([]interface{})
		for _, matches_suffix := range matches_suffixes {
			buf.WriteString(fmt.Sprintf("%s-", matches_suffix))
		}
	}

	return tpgresource.Hashcode(buf.String())
}

func lockRetentionPolicy(bucketsService *storage.BucketsService, bucketName string, metageneration int64) error {
	lockPolicyCall := bucketsService.LockRetentionPolicy(bucketName, metageneration)
	if _, err := lockPolicyCall.Do(); err != nil {
		return err
	}

	return nil
}

// d.HasChange("lifecycle_rule") always returns true, giving false positives. This function detects changes
// to the list size or the actions/conditions of rules directly.
func detectLifecycleChange(d *schema.ResourceData) bool {
	if d.HasChange("lifecycle_rule.#") {
		return true
	}

	if l, ok := d.GetOk("lifecycle_rule"); ok {
		lifecycleRules := l.([]interface{})
		for i := range lifecycleRules {
			if d.HasChange(fmt.Sprintf("lifecycle_rule.%d.action", i)) || d.HasChange(fmt.Sprintf("lifecycle_rule.%d.condition", i)) {
				return true
			}
		}
	}

	return false
}

// Resource Read and DataSource Read both need to set attributes, but Data Sources don't support Timeouts
// so we pulled this portion out separately (https://github.com/hashicorp/terraform-provider-google/issues/11264)
func setStorageBucket(d *schema.ResourceData, config *transport_tpg.Config, res *storage.Bucket, bucket, userAgent string) error {
	// We are trying to support several different use cases for bucket. Buckets are globally
	// unique but they are associated with projects internally, but some users want to use
	// buckets in a project agnostic way. Thus we will check to see if the project ID has been
	// explicitly set and use that first. However if no project is explicitly set, such as during
	// import, we will look up the ID from the compute API using the project Number from the
	// bucket API response.
	// If you are working in a project-agnostic way and have not set the project ID in the provider
	// block, or the resource or an environment variable, we use the compute API to lookup the projectID
	// from the projectNumber which is included in the bucket API response
	if d.Get("project") == "" {
		project, _ := tpgresource.GetProject(d, config)
		if err := d.Set("project", project); err != nil {
			return fmt.Errorf("Error setting project: %s", err)
		}
	}
	if d.Get("project") == "" {
		proj, err := config.NewComputeClient(userAgent).Projects.Get(strconv.FormatUint(res.ProjectNumber, 10)).Do()
		if err != nil {
			return err
		}
		log.Printf("[DEBUG] Bucket %v is in project number %v, which is project ID %s.\n", res.Name, res.ProjectNumber, proj.Name)
		if err := d.Set("project", proj.Name); err != nil {
			return fmt.Errorf("Error setting project: %s", err)
		}
	}

	// Update the bucket ID according to the resource ID
	if err := d.Set("self_link", res.SelfLink); err != nil {
		return fmt.Errorf("Error setting self_link: %s", err)
	}
	if err := d.Set("url", fmt.Sprintf("gs://%s", bucket)); err != nil {
		return fmt.Errorf("Error setting url: %s", err)
	}
	if err := d.Set("project_number", res.ProjectNumber); err != nil {
		return fmt.Errorf("Error setting project_number: %s", err)
	}
	if err := d.Set("storage_class", res.StorageClass); err != nil {
		return fmt.Errorf("Error setting storage_class: %s", err)
	}
	if err := d.Set("encryption", flattenBucketEncryption(res.Encryption)); err != nil {
		return fmt.Errorf("Error setting encryption: %s", err)
	}
	if err := d.Set("location", res.Location); err != nil {
		return fmt.Errorf("Error setting location: %s", err)
	}
	if err := d.Set("cors", flattenCors(res.Cors)); err != nil {
		return fmt.Errorf("Error setting cors: %s", err)
	}
	if err := d.Set("default_event_based_hold", res.DefaultEventBasedHold); err != nil {
		return fmt.Errorf("Error setting default_event_based_hold: %s", err)
	}
	if err := d.Set("logging", flattenBucketLogging(res.Logging)); err != nil {
		return fmt.Errorf("Error setting logging: %s", err)
	}
	if err := d.Set("enable_object_retention", flattenBucketObjectRetention(res.ObjectRetention)); err != nil {
		return fmt.Errorf("Error setting object retention: %s", err)
	}
	if err := d.Set("versioning", flattenBucketVersioning(res.Versioning)); err != nil {
		return fmt.Errorf("Error setting versioning: %s", err)
	}
	if err := d.Set("autoclass", flattenBucketAutoclass(res.Autoclass)); err != nil {
		return fmt.Errorf("Error setting autoclass: %s", err)
	}
	// Passing config("d") to flattener function to set virtual fields separately.
	if err := d.Set("lifecycle_rule", flattenBucketLifecycle(d, res.Lifecycle)); err != nil {
		return fmt.Errorf("Error setting lifecycle_rule: %s", err)
	}
	if err := tpgresource.SetLabels(res.Labels, d, "labels"); err != nil {
		return fmt.Errorf("Error setting labels: %s", err)
	}
	if err := tpgresource.SetLabels(res.Labels, d, "terraform_labels"); err != nil {
		return fmt.Errorf("Error setting terraform_labels: %s", err)
	}
	if err := d.Set("effective_labels", res.Labels); err != nil {
		return fmt.Errorf("Error setting labels: %s", err)
	}
	if err := d.Set("website", flattenBucketWebsite(res.Website)); err != nil {
		return fmt.Errorf("Error setting website: %s", err)
	}
	if err := d.Set("retention_policy", flattenBucketRetentionPolicy(res.RetentionPolicy)); err != nil {
		return fmt.Errorf("Error setting retention_policy: %s", err)
	}
	if err := d.Set("custom_placement_config", flattenBucketCustomPlacementConfig(res.CustomPlacementConfig)); err != nil {
		return fmt.Errorf("Error setting custom_placement_config: %s", err)
	}
	// Needs to hide rpo field for single-region buckets.
	// Check the Rpo field from API response to determine whether bucket is in single region config or not.
	if res.Rpo != "" {
		if err := d.Set("rpo", res.Rpo); err != nil {
			return fmt.Errorf("Error setting RPO setting : %s", err)
		}
	}
	if err := d.Set("soft_delete_policy", flattenBucketSoftDeletePolicy(res.SoftDeletePolicy)); err != nil {
		return fmt.Errorf("Error setting soft_delete_policy: %s", err)
	}
	if res.IamConfiguration != nil && res.IamConfiguration.UniformBucketLevelAccess != nil {
		if err := d.Set("uniform_bucket_level_access", res.IamConfiguration.UniformBucketLevelAccess.Enabled); err != nil {
			return fmt.Errorf("Error setting uniform_bucket_level_access: %s", err)
		}
	} else {
		if err := d.Set("uniform_bucket_level_access", false); err != nil {
			return fmt.Errorf("Error setting uniform_bucket_level_access: %s", err)
		}
	}

	if res.IamConfiguration != nil && res.IamConfiguration.PublicAccessPrevention != "" {
		if err := d.Set("public_access_prevention", res.IamConfiguration.PublicAccessPrevention); err != nil {
			return fmt.Errorf("Error setting public_access_prevention: %s", err)
		}
	}

	if res.Billing == nil {
		if err := d.Set("requester_pays", nil); err != nil {
			return fmt.Errorf("Error setting requester_pays: %s", err)
		}
	} else {
		if err := d.Set("requester_pays", res.Billing.RequesterPays); err != nil {
			return fmt.Errorf("Error setting requester_pays: %s", err)
		}
	}

	d.SetId(res.Id)
	return nil
}<|MERGE_RESOLUTION|>--- conflicted
+++ resolved
@@ -49,11 +49,7 @@
 			Read:   schema.DefaultTimeout(4 * time.Minute),
 		},
 
-<<<<<<< HEAD
-		SchemaVersion: 2,
-=======
 		SchemaVersion: 3,
->>>>>>> 944e9f08
 		StateUpgraders: []schema.StateUpgrader{
 			{
 				Type:    resourceStorageBucketV0().CoreConfigSchema().ImpliedType(),
@@ -65,14 +61,11 @@
 				Upgrade: ResourceStorageBucketStateUpgradeV1,
 				Version: 1,
 			},
-<<<<<<< HEAD
-=======
 			{
 				Type:    resourceStorageBucketV2().CoreConfigSchema().ImpliedType(),
 				Upgrade: ResourceStorageBucketStateUpgradeV2,
 				Version: 2,
 			},
->>>>>>> 944e9f08
 		},
 
 		Schema: map[string]*schema.Schema{
@@ -245,15 +238,6 @@
 										Optional:    true,
 										Description: `Creation date of an object in RFC 3339 (e.g. 2017-06-13) to satisfy this condition.`,
 									},
-<<<<<<< HEAD
-									"no_age": {
-										Type:        schema.TypeBool,
-										Deprecated:  "`no_age` is deprecated and will be removed in a future major release. Use `send_age_if_zero` instead.",
-										Optional:    true,
-										Description: `While set true, age value will be omitted.Required to set true when age is unset in the config file.`,
-									},
-=======
->>>>>>> 944e9f08
 									"with_state": {
 										Type:         schema.TypeString,
 										Computed:     true,
@@ -287,10 +271,6 @@
 									"send_age_if_zero": {
 										Type:        schema.TypeBool,
 										Optional:    true,
-<<<<<<< HEAD
-										Default:     true,
-=======
->>>>>>> 944e9f08
 										Description: `While set true, age value will be sent in the request even for zero value of the field. This field is only useful for setting 0 value to the age field. It can be used alone or together with age.`,
 									},
 									"send_days_since_noncurrent_time_if_zero": {
@@ -1436,12 +1416,7 @@
 		ruleCondition["send_num_newer_versions_if_zero"] = state_condition["send_num_newer_versions_if_zero"].(bool)
 		ruleCondition["send_age_if_zero"] = state_condition["send_age_if_zero"].(bool)
 	} else {
-<<<<<<< HEAD
-		ruleCondition["no_age"] = false
-		ruleCondition["send_age_if_zero"] = true
-=======
 		ruleCondition["send_age_if_zero"] = false
->>>>>>> 944e9f08
 		ruleCondition["send_days_since_noncurrent_time_if_zero"] = false
 		ruleCondition["send_days_since_custom_time_if_zero"] = false
 		ruleCondition["send_num_newer_versions_if_zero"] = false
@@ -1594,22 +1569,10 @@
 
 	condition := conditions[0].(map[string]interface{})
 	transformed := &storage.BucketLifecycleRuleCondition{}
-<<<<<<< HEAD
-	// Setting high precedence of no_age over age and send_age_if_zero.
-	// Only sets age value when no_age is not present or no_age is present and has false value
-	if v, ok := condition["no_age"]; !ok || !(v.(bool)) {
-		if v, ok := condition["age"]; ok {
-			age := int64(v.(int))
-			u, ok := condition["send_age_if_zero"]
-			if age > 0 || (ok && u.(bool)) {
-				transformed.Age = &age
-			}
-=======
 	if v, ok := condition["age"]; ok {
 		age := int64(v.(int))
 		if u, ok := condition["send_age_if_zero"]; age > 0 || (ok && u.(bool)) {
 			transformed.Age = &age
->>>>>>> 944e9f08
 		}
 	}
 
@@ -1720,20 +1683,8 @@
 	var buf bytes.Buffer
 	m := v.(map[string]interface{})
 
-<<<<<<< HEAD
-	if v, ok := m["no_age"]; ok && v.(bool) {
-		buf.WriteString(fmt.Sprintf("%t-", v.(bool)))
-	} else {
-		if v, ok := m["send_age_if_zero"]; ok {
-			buf.WriteString(fmt.Sprintf("%t-", v.(bool)))
-		}
-		if v, ok := m["age"]; ok {
-			buf.WriteString(fmt.Sprintf("%d-", v.(int)))
-		}
-=======
 	if v, ok := m["age"]; ok {
 		buf.WriteString(fmt.Sprintf("%d-", v.(int)))
->>>>>>> 944e9f08
 	}
 
 	if v, ok := m["days_since_custom_time"]; ok {
