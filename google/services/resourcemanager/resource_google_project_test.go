// Copyright (c) HashiCorp, Inc.
// SPDX-License-Identifier: MPL-2.0
package resourcemanager_test

import (
	"fmt"
	"os"
	"reflect"
	"regexp"
	"strconv"
	"strings"
	"testing"

	"github.com/davecgh/go-spew/spew"
	"github.com/hashicorp/terraform-plugin-testing/helper/resource"
	"github.com/hashicorp/terraform-plugin-testing/terraform"
	"github.com/hashicorp/terraform-provider-google/google/acctest"
	"github.com/hashicorp/terraform-provider-google/google/envvar"
	"github.com/hashicorp/terraform-provider-google/google/services/resourcemanager"
	transport_tpg "github.com/hashicorp/terraform-provider-google/google/transport"
)

var (
	TestPrefix = "tf-test"
)

// Test that a Project resource can be created without an organization
func TestAccProject_createWithoutOrg(t *testing.T) {
	t.Parallel()

	creds := transport_tpg.MultiEnvSearch(envvar.CredsEnvVars)
	if strings.Contains(creds, "iam.gserviceaccount.com") {
		t.Skip("Service accounts cannot create projects without a parent. Requires user credentials.")
	}

	pid := fmt.Sprintf("%s-%d", TestPrefix, acctest.RandInt(t))
	acctest.VcrTest(t, resource.TestCase{
		PreCheck:                 func() { acctest.AccTestPreCheck(t) },
		ProtoV5ProviderFactories: acctest.ProtoV5ProviderFactories(t),
		Steps: []resource.TestStep{
			// This step creates a new project
			{
				Config: testAccProject_createWithoutOrg(pid),
				Check: resource.ComposeTestCheckFunc(
					testAccCheckGoogleProjectExists("google_project.acceptance", pid),
				),
			},
		},
	})
}

// Test that a Project resource can be created and an IAM policy
// associated
func TestAccProject_create(t *testing.T) {
	t.Parallel()

	org := envvar.GetTestOrgFromEnv(t)
	pid := fmt.Sprintf("%s-%d", TestPrefix, acctest.RandInt(t))
	acctest.VcrTest(t, resource.TestCase{
		PreCheck:                 func() { acctest.AccTestPreCheck(t) },
		ProtoV5ProviderFactories: acctest.ProtoV5ProviderFactories(t),
		Steps: []resource.TestStep{
			// This step creates a new project
			{
				Config: testAccProject(pid, org),
				Check: resource.ComposeTestCheckFunc(
					testAccCheckGoogleProjectExists("google_project.acceptance", pid),
				),
			},
		},
	})
}

// Test that a Project resource can be created with an associated
// billing account
func TestAccProject_billing(t *testing.T) {
	t.Parallel()
	org := envvar.GetTestOrgFromEnv(t)
	// This is a second billing account that can be charged, which is used only in this test to
	// verify that a project can update its billing account.
	envvar.SkipIfEnvNotSet(t, "GOOGLE_BILLING_ACCOUNT_2")
	billingId2 := os.Getenv("GOOGLE_BILLING_ACCOUNT_2")
	billingId := envvar.GetTestBillingAccountFromEnv(t)
	pid := fmt.Sprintf("%s-%d", TestPrefix, acctest.RandInt(t))
	acctest.VcrTest(t, resource.TestCase{
		PreCheck:                 func() { acctest.AccTestPreCheck(t) },
		ProtoV5ProviderFactories: acctest.ProtoV5ProviderFactories(t),
		Steps: []resource.TestStep{
			// This step creates a new project with a billing account
			{
				Config: testAccProject_createBilling(pid, org, billingId),
				Check: resource.ComposeTestCheckFunc(
					testAccCheckGoogleProjectHasBillingAccount(t, "google_project.acceptance", pid, billingId),
				),
			},
			// Make sure import supports billing account
			{
				ResourceName:            "google_project.acceptance",
				ImportState:             true,
				ImportStateVerify:       true,
<<<<<<< HEAD
				ImportStateVerifyIgnore: []string{"skip_delete", "deletion_policy"},
=======
				ImportStateVerifyIgnore: []string{"deletion_policy"},
>>>>>>> 944e9f08
			},
			// Update to a different  billing account
			{
				Config: testAccProject_createBilling(pid, org, billingId2),
				Check: resource.ComposeTestCheckFunc(
					testAccCheckGoogleProjectHasBillingAccount(t, "google_project.acceptance", pid, billingId2),
				),
			},
			// Unlink the billing account
			{
				Config: testAccProject(pid, org),
				Check: resource.ComposeTestCheckFunc(
					testAccCheckGoogleProjectHasBillingAccount(t, "google_project.acceptance", pid, ""),
				),
			},
		},
	})
}

// Test that a Project resource can be created with labels
func TestAccProject_labels(t *testing.T) {
	t.Parallel()

	org := envvar.GetTestOrgFromEnv(t)
	pid := fmt.Sprintf("%s-%d", TestPrefix, acctest.RandInt(t))
	acctest.VcrTest(t, resource.TestCase{
		PreCheck:                 func() { acctest.AccTestPreCheck(t) },
		ProtoV5ProviderFactories: acctest.ProtoV5ProviderFactories(t),
		Steps: []resource.TestStep{
			{
				Config: testAccProject_labels(pid, org, map[string]string{"test": "that"}),
				Check: resource.ComposeTestCheckFunc(
					testAccCheckGoogleProjectHasLabels(t, "google_project.acceptance", pid, map[string]string{"test": "that"}),
				),
			},
			// Make sure import supports labels
			{
				ResourceName:            "google_project.acceptance",
				ImportState:             true,
				ImportStateVerify:       true,
<<<<<<< HEAD
				ImportStateVerifyIgnore: []string{"skip_delete", "labels", "terraform_labels", "deletion_policy"},
=======
				ImportStateVerifyIgnore: []string{"deletion_policy", "labels", "terraform_labels"},
>>>>>>> 944e9f08
			},
			// update project with labels
			{
				Config: testAccProject_labels(pid, org, map[string]string{"label": "label-value"}),
				Check: resource.ComposeTestCheckFunc(
					testAccCheckGoogleProjectExists("google_project.acceptance", pid),
					testAccCheckGoogleProjectHasLabels(t, "google_project.acceptance", pid, map[string]string{"label": "label-value"}),
				),
			},
			// update project delete labels
			{
				Config: testAccProject(pid, org),
				Check: resource.ComposeTestCheckFunc(
					testAccCheckGoogleProjectExists("google_project.acceptance", pid),
					testAccCheckGoogleProjectHasNoLabels(t, "google_project.acceptance", pid),
				),
			},
		},
	})
}

func TestAccProject_deleteDefaultNetwork(t *testing.T) {
	t.Parallel()

	org := envvar.GetTestOrgFromEnv(t)
	pid := fmt.Sprintf("%s-%d", TestPrefix, acctest.RandInt(t))
	billingId := envvar.GetTestBillingAccountFromEnv(t)
	acctest.VcrTest(t, resource.TestCase{
		PreCheck:                 func() { acctest.AccTestPreCheck(t) },
		ProtoV5ProviderFactories: acctest.ProtoV5ProviderFactories(t),
		Steps: []resource.TestStep{
			{
				Config: testAccProject_deleteDefaultNetwork(pid, org, billingId),
			},
		},
	})
}

func TestAccProject_parentFolder(t *testing.T) {
	t.Parallel()

	org := envvar.GetTestOrgFromEnv(t)
	pid := fmt.Sprintf("%s-%d", TestPrefix, acctest.RandInt(t))
	folderDisplayName := TestPrefix + acctest.RandString(t, 10)
	acctest.VcrTest(t, resource.TestCase{
		PreCheck:                 func() { acctest.AccTestPreCheck(t) },
		ProtoV5ProviderFactories: acctest.ProtoV5ProviderFactories(t),
		Steps: []resource.TestStep{
			{
				Config: testAccProject_parentFolder(pid, folderDisplayName, org),
			},
		},
	})
}

func TestAccProject_migrateParent(t *testing.T) {
	t.Parallel()

	org := envvar.GetTestOrgFromEnv(t)
	pid := fmt.Sprintf("%s-%d", TestPrefix, acctest.RandInt(t))
	folderDisplayName := TestPrefix + acctest.RandString(t, 10)
	acctest.VcrTest(t, resource.TestCase{
		PreCheck:                 func() { acctest.AccTestPreCheck(t) },
		ProtoV5ProviderFactories: acctest.ProtoV5ProviderFactories(t),
		Steps: []resource.TestStep{
			{
				Config: testAccProject_migrateParentFolder(pid, folderDisplayName, org),
			},
			{
				ResourceName:            "google_project.acceptance",
				ImportState:             true,
				ImportStateVerify:       true,
<<<<<<< HEAD
				ImportStateVerifyIgnore: []string{"skip_delete", "deletion_policy"},
=======
				ImportStateVerifyIgnore: []string{"deletion_policy"},
>>>>>>> 944e9f08
			},
			{
				Config: testAccProject_migrateParentOrg(pid, folderDisplayName, org),
			},
			{
				ResourceName:            "google_project.acceptance",
				ImportState:             true,
				ImportStateVerify:       true,
<<<<<<< HEAD
				ImportStateVerifyIgnore: []string{"skip_delete", "deletion_policy"},
=======
				ImportStateVerifyIgnore: []string{"deletion_policy"},
>>>>>>> 944e9f08
			},
			{
				Config: testAccProject_migrateParentFolder(pid, folderDisplayName, org),
			},
			{
				ResourceName:            "google_project.acceptance",
				ImportState:             true,
				ImportStateVerify:       true,
<<<<<<< HEAD
				ImportStateVerifyIgnore: []string{"skip_delete", "deletion_policy"},
=======
				ImportStateVerifyIgnore: []string{"deletion_policy"},
>>>>>>> 944e9f08
			},
		},
	})
}

func testAccCheckGoogleProjectExists(r, pid string) resource.TestCheckFunc {
	return func(s *terraform.State) error {
		rs, ok := s.RootModule().Resources[r]
		if !ok {
			return fmt.Errorf("Not found: %s", r)
		}

		if rs.Primary.ID == "" {
			return fmt.Errorf("No ID is set")
		}

		projectId := fmt.Sprintf("projects/%s", pid)
		if rs.Primary.ID != projectId {
			return fmt.Errorf("Expected project %q to match ID %q in state", projectId, rs.Primary.ID)
		}

		return nil
	}
}

func testAccCheckGoogleProjectHasBillingAccount(t *testing.T, r, pid, billingId string) resource.TestCheckFunc {
	return func(s *terraform.State) error {
		rs, ok := s.RootModule().Resources[r]
		if !ok {
			return fmt.Errorf("Not found: %s", r)
		}

		// State should match expected
		if rs.Primary.Attributes["billing_account"] != billingId {
			return fmt.Errorf("Billing ID in state (%s) does not match expected value (%s)", rs.Primary.Attributes["billing_account"], billingId)
		}

		// Actual value in API should match state and expected
		// Read the billing account
		config := acctest.GoogleProviderConfig(t)
		ba, err := config.NewBillingClient(config.UserAgent).Projects.GetBillingInfo(resourcemanager.PrefixedProject(pid)).Do()
		if err != nil {
			return fmt.Errorf("Error reading billing account for project %q: %v", resourcemanager.PrefixedProject(pid), err)
		}
		if billingId != strings.TrimPrefix(ba.BillingAccountName, "billingAccounts/") {
			return fmt.Errorf("Billing ID returned by API (%s) did not match expected value (%s)", ba.BillingAccountName, billingId)
		}
		return nil
	}
}

func testAccCheckGoogleProjectHasLabels(t *testing.T, r, pid string, expected map[string]string) resource.TestCheckFunc {
	return func(s *terraform.State) error {
		rs, ok := s.RootModule().Resources[r]
		if !ok {
			return fmt.Errorf("Not found: %s", r)
		}

		// State should have the same number of labels
		if rs.Primary.Attributes["labels.%"] != strconv.Itoa(len(expected)) {
			return fmt.Errorf("Expected %d labels, got %s", len(expected), rs.Primary.Attributes["labels.%"])
		}

		// Actual value in API should match state and expected
		config := acctest.GoogleProviderConfig(t)

		found, err := config.NewResourceManagerClient(config.UserAgent).Projects.Get(pid).Do()
		if err != nil {
			return err
		}

		actual := found.Labels
		if !reflect.DeepEqual(actual, expected) {
			// Determine only the different attributes
			for k, v := range expected {
				if av, ok := actual[k]; ok && v == av {
					delete(expected, k)
					delete(actual, k)
				}
			}

			spewConf := spew.NewDefaultConfig()
			spewConf.SortKeys = true
			return fmt.Errorf(
				"Labels not equivalent. Difference is shown below. Top is actual, bottom is expected."+
					"\n\n%s\n\n%s",
				spewConf.Sdump(actual), spewConf.Sdump(expected),
			)
		}
		return nil
	}
}

func testAccCheckGoogleProjectHasNoLabels(t *testing.T, r, pid string) resource.TestCheckFunc {
	return func(s *terraform.State) error {
		rs, ok := s.RootModule().Resources[r]
		if !ok {
			return fmt.Errorf("Not found: %s", r)
		}

		// State should have zero labels
		if v, ok := rs.Primary.Attributes["labels.%"]; ok && v != "0" {
			return fmt.Errorf("Expected 0 labels, got %s", rs.Primary.Attributes["labels.%"])
		}

		// Actual value in API should match state and expected
		config := acctest.GoogleProviderConfig(t)

		found, err := config.NewResourceManagerClient(config.UserAgent).Projects.Get(pid).Do()
		if err != nil {
			return err
		}

		spewConf := spew.NewDefaultConfig()
		spewConf.SortKeys = true
		if found.Labels != nil {
			return fmt.Errorf("Labels should be empty. Actual \n%s", spewConf.Sdump(found.Labels))
		}
		return nil
	}
}

func TestAccProject_noAllowDestroy(t *testing.T) {
	t.Parallel()

	org := envvar.GetTestOrgFromEnv(t)
	pid := fmt.Sprintf("%s-%d", TestPrefix, acctest.RandInt(t))
	acctest.VcrTest(t, resource.TestCase{
		PreCheck:                 func() { acctest.AccTestPreCheck(t) },
		ProtoV5ProviderFactories: acctest.ProtoV5ProviderFactories(t),
		Steps: []resource.TestStep{
			{
				Config: testAccProject_noAllowDestroy(pid, org),
			},
			{
				ResourceName:            "google_project.acceptance",
				ImportState:             true,
				ImportStateVerify:       true,
<<<<<<< HEAD
				ImportStateVerifyIgnore: []string{"skip_delete", "deletion_policy"},
=======
				ImportStateVerifyIgnore: []string{"deletion_policy"},
>>>>>>> 944e9f08
			},
			{
				Config:      testAccProject_noAllowDestroy(pid, org),
				Destroy:     true,
				ExpectError: regexp.MustCompile("deletion_policy"),
			},
			{
<<<<<<< HEAD
				Config: testAccProject_create(pid, org),
=======
				Config: testAccProject(pid, org),
>>>>>>> 944e9f08
			},
		},
	})
}

func TestAccProject_abandon(t *testing.T) {
	t.Parallel()

	org := envvar.GetTestOrgFromEnv(t)
	pid := fmt.Sprintf("%s-%d", TestPrefix, acctest.RandInt(t))
	acctest.VcrTest(t, resource.TestCase{
		PreCheck:                 func() { acctest.AccTestPreCheck(t) },
		ProtoV5ProviderFactories: acctest.ProtoV5ProviderFactories(t),
		Steps: []resource.TestStep{
			{
				Config: testAccProject_abandon(pid, org),
			},
			{
				ResourceName:            "google_project.acceptance",
				ImportState:             true,
				ImportStateVerify:       true,
				ImportStateVerifyIgnore: []string{"deletion_policy"},
			},
			{
				Config:  testAccProject_abandon(pid, org),
				Destroy: true,
				Check: resource.ComposeTestCheckFunc(
					testAccCheckGoogleProjectExists("google_project.acceptance", pid),
				),
			},
		},
	})
}

func testAccProject_createWithoutOrg(pid string) string {
	return fmt.Sprintf(`
resource "google_project" "acceptance" {
  project_id = "%s"
  name       = "%s"
  deletion_policy = "DELETE"
}
`, pid, pid)
}

<<<<<<< HEAD
=======
func testAccProject(pid, org string) string {
	return fmt.Sprintf(`
resource "google_project" "acceptance" {
  project_id = "%s"
  name       = "%s"
  org_id = "%s"
  deletion_policy = "DELETE"
}
`, pid, pid, org)
}

>>>>>>> 944e9f08
func testAccProject_noAllowDestroy(pid, org string) string {
	return fmt.Sprintf(`
resource "google_project" "acceptance" {
  project_id = "%s"
  name       = "%s"
  org_id = "%s"
  deletion_policy = "PREVENT"
}
`, pid, pid, org)
}

func testAccProject_abandon(pid, org string) string {
	return fmt.Sprintf(`
resource "google_project" "acceptance" {
  project_id = "%s"
  name       = "%s"
  org_id = "%s"
  deletion_policy = "ABANDON"
}
`, pid, pid, org)
}

func testAccProject_createBilling(pid, org, billing string) string {
	return fmt.Sprintf(`
resource "google_project" "acceptance" {
  project_id      = "%s"
  name            = "%s"
  org_id          = "%s"
  billing_account = "%s"
  deletion_policy = "DELETE"
}
`, pid, pid, org, billing)
}

func testAccProject_labels(pid, org string, labels map[string]string) string {
	r := fmt.Sprintf(`
provider "google" {
  add_terraform_attribution_label = false
}

resource "google_project" "acceptance" {
  project_id = "%s"
  name       = "%s"
  org_id     = "%s"
  deletion_policy = "DELETE"
  labels = {`, pid, pid, org)

	l := ""
	for key, value := range labels {
		l += fmt.Sprintf("%q = %q\n", key, value)
	}

	l += fmt.Sprintf("}\n}")
	return r + l
}

func testAccProject_deleteDefaultNetwork(pid, org, billing string) string {
	return fmt.Sprintf(`
resource "google_project" "acceptance" {
  project_id          = "%s"
  name                = "%s"
  org_id              = "%s"
  billing_account     = "%s" # requires billing to enable compute API
  deletion_policy = "DELETE"
  auto_create_network = false
}
`, pid, pid, org, billing)
}

func testAccProject_parentFolder(pid, folderName, org string) string {
	return fmt.Sprintf(`
resource "google_project" "acceptance" {
  project_id = "%s"
  name       = "%s"
  deletion_policy = "DELETE"

  folder_id = google_folder.folder1.id
}

resource "google_folder" "folder1" {
  display_name = "%s"
  parent       = "organizations/%s"
  deletion_protection = false
}
`, pid, pid, folderName, org)
}

func testAccProject_migrateParentFolder(pid, folderName, org string) string {
	return fmt.Sprintf(`
resource "google_project" "acceptance" {
  project_id = "%s"
  name       = "%s"
  deletion_policy = "DELETE"

  folder_id = google_folder.folder1.id
}

resource "google_folder" "folder1" {
  display_name = "%s"
  parent       = "organizations/%s"
  deletion_protection = false
}
`, pid, pid, folderName, org)
}

func testAccProject_migrateParentOrg(pid, folderName, org string) string {
	return fmt.Sprintf(`
resource "google_project" "acceptance" {
  project_id = "%s"
  name       = "%s"
  deletion_policy = "DELETE"

  org_id = "%s"
}

resource "google_folder" "folder1" {
  display_name = "%s"
  parent       = "organizations/%s"
  deletion_protection = false
}
`, pid, pid, org, folderName, org)
}<|MERGE_RESOLUTION|>--- conflicted
+++ resolved
@@ -98,11 +98,7 @@
 				ResourceName:            "google_project.acceptance",
 				ImportState:             true,
 				ImportStateVerify:       true,
-<<<<<<< HEAD
-				ImportStateVerifyIgnore: []string{"skip_delete", "deletion_policy"},
-=======
 				ImportStateVerifyIgnore: []string{"deletion_policy"},
->>>>>>> 944e9f08
 			},
 			// Update to a different  billing account
 			{
@@ -143,11 +139,7 @@
 				ResourceName:            "google_project.acceptance",
 				ImportState:             true,
 				ImportStateVerify:       true,
-<<<<<<< HEAD
-				ImportStateVerifyIgnore: []string{"skip_delete", "labels", "terraform_labels", "deletion_policy"},
-=======
 				ImportStateVerifyIgnore: []string{"deletion_policy", "labels", "terraform_labels"},
->>>>>>> 944e9f08
 			},
 			// update project with labels
 			{
@@ -220,11 +212,7 @@
 				ResourceName:            "google_project.acceptance",
 				ImportState:             true,
 				ImportStateVerify:       true,
-<<<<<<< HEAD
-				ImportStateVerifyIgnore: []string{"skip_delete", "deletion_policy"},
-=======
 				ImportStateVerifyIgnore: []string{"deletion_policy"},
->>>>>>> 944e9f08
 			},
 			{
 				Config: testAccProject_migrateParentOrg(pid, folderDisplayName, org),
@@ -233,11 +221,7 @@
 				ResourceName:            "google_project.acceptance",
 				ImportState:             true,
 				ImportStateVerify:       true,
-<<<<<<< HEAD
-				ImportStateVerifyIgnore: []string{"skip_delete", "deletion_policy"},
-=======
 				ImportStateVerifyIgnore: []string{"deletion_policy"},
->>>>>>> 944e9f08
 			},
 			{
 				Config: testAccProject_migrateParentFolder(pid, folderDisplayName, org),
@@ -246,11 +230,7 @@
 				ResourceName:            "google_project.acceptance",
 				ImportState:             true,
 				ImportStateVerify:       true,
-<<<<<<< HEAD
-				ImportStateVerifyIgnore: []string{"skip_delete", "deletion_policy"},
-=======
 				ImportStateVerifyIgnore: []string{"deletion_policy"},
->>>>>>> 944e9f08
 			},
 		},
 	})
@@ -389,11 +369,7 @@
 				ResourceName:            "google_project.acceptance",
 				ImportState:             true,
 				ImportStateVerify:       true,
-<<<<<<< HEAD
-				ImportStateVerifyIgnore: []string{"skip_delete", "deletion_policy"},
-=======
 				ImportStateVerifyIgnore: []string{"deletion_policy"},
->>>>>>> 944e9f08
 			},
 			{
 				Config:      testAccProject_noAllowDestroy(pid, org),
@@ -401,11 +377,7 @@
 				ExpectError: regexp.MustCompile("deletion_policy"),
 			},
 			{
-<<<<<<< HEAD
-				Config: testAccProject_create(pid, org),
-=======
 				Config: testAccProject(pid, org),
->>>>>>> 944e9f08
 			},
 		},
 	})
@@ -450,8 +422,6 @@
 `, pid, pid)
 }
 
-<<<<<<< HEAD
-=======
 func testAccProject(pid, org string) string {
 	return fmt.Sprintf(`
 resource "google_project" "acceptance" {
@@ -463,7 +433,6 @@
 `, pid, pid, org)
 }
 
->>>>>>> 944e9f08
 func testAccProject_noAllowDestroy(pid, org string) string {
 	return fmt.Sprintf(`
 resource "google_project" "acceptance" {
