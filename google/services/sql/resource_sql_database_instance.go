// Copyright (c) HashiCorp, Inc.
// SPDX-License-Identifier: MPL-2.0
package sql

import (
	"context"
	"errors"
	"fmt"
	"log"
	"reflect"
	"strings"
	"time"

	"github.com/hashicorp/go-cty/cty"
	"github.com/hashicorp/terraform-plugin-sdk/v2/helper/customdiff"
	"github.com/hashicorp/terraform-plugin-sdk/v2/helper/id"
	"github.com/hashicorp/terraform-plugin-sdk/v2/helper/schema"
	"github.com/hashicorp/terraform-plugin-sdk/v2/helper/validation"

	"github.com/hashicorp/terraform-provider-google/google/services/compute"
	"github.com/hashicorp/terraform-provider-google/google/services/servicenetworking"
	"github.com/hashicorp/terraform-provider-google/google/tpgresource"
	transport_tpg "github.com/hashicorp/terraform-provider-google/google/transport"
	"github.com/hashicorp/terraform-provider-google/google/verify"

	"google.golang.org/api/googleapi"
	sqladmin "google.golang.org/api/sqladmin/v1beta4"
)

// Match fully-qualified or relative URLs
const privateNetworkLinkRegex = "^(?:http(?:s)?://.+/)?projects/(" + verify.ProjectRegex + ")/global/networks/((?:[a-z](?:[-a-z0-9]*[a-z0-9])?))$"

var sqlDatabaseAuthorizedNetWorkSchemaElem *schema.Resource = &schema.Resource{
	Schema: map[string]*schema.Schema{
		"expiration_time": {
			Type:     schema.TypeString,
			Optional: true,
		},
		"name": {
			Type:     schema.TypeString,
			Optional: true,
		},
		"value": {
			Type:     schema.TypeString,
			Required: true,
		},
	},
}

var sqlDatabaseFlagSchemaElem *schema.Resource = &schema.Resource{
	Schema: map[string]*schema.Schema{
		"value": {
			Type:        schema.TypeString,
			Required:    true,
			Description: `Value of the flag.`,
		},
		"name": {
			Type:        schema.TypeString,
			Required:    true,
			Description: `Name of the flag.`,
		},
	},
}

var (
	backupConfigurationKeys = []string{
		"settings.0.backup_configuration.0.binary_log_enabled",
		"settings.0.backup_configuration.0.enabled",
		"settings.0.backup_configuration.0.start_time",
		"settings.0.backup_configuration.0.location",
		"settings.0.backup_configuration.0.point_in_time_recovery_enabled",
		"settings.0.backup_configuration.0.backup_retention_settings",
		"settings.0.backup_configuration.0.transaction_log_retention_days",
	}

	ipConfigurationKeys = []string{
		"settings.0.ip_configuration.0.authorized_networks",
		"settings.0.ip_configuration.0.ipv4_enabled",
		"settings.0.ip_configuration.0.private_network",
		"settings.0.ip_configuration.0.allocated_ip_range",
		"settings.0.ip_configuration.0.enable_private_path_for_google_cloud_services",
		"settings.0.ip_configuration.0.psc_config",
		"settings.0.ip_configuration.0.ssl_mode",
		"settings.0.ip_configuration.0.server_ca_mode",
	}

	maintenanceWindowKeys = []string{
		"settings.0.maintenance_window.0.day",
		"settings.0.maintenance_window.0.hour",
		"settings.0.maintenance_window.0.update_track",
	}

	replicaConfigurationKeys = []string{
		"replica_configuration.0.ca_certificate",
		"replica_configuration.0.client_certificate",
		"replica_configuration.0.client_key",
		"replica_configuration.0.connect_retry_interval",
		"replica_configuration.0.dump_file_path",
		"replica_configuration.0.failover_target",
		"replica_configuration.0.master_heartbeat_period",
		"replica_configuration.0.password",
		"replica_configuration.0.ssl_cipher",
		"replica_configuration.0.username",
		"replica_configuration.0.verify_server_certificate",
	}

	insightsConfigKeys = []string{
		"settings.0.insights_config.0.query_insights_enabled",
		"settings.0.insights_config.0.query_string_length",
		"settings.0.insights_config.0.record_application_tags",
		"settings.0.insights_config.0.record_client_address",
		"settings.0.insights_config.0.query_plans_per_minute",
	}

	sqlServerAuditConfigurationKeys = []string{
		"settings.0.sql_server_audit_config.0.bucket",
		"settings.0.sql_server_audit_config.0.retention_interval",
		"settings.0.sql_server_audit_config.0.upload_interval",
	}
)

func ResourceSqlDatabaseInstance() *schema.Resource {
	return &schema.Resource{
		Create: resourceSqlDatabaseInstanceCreate,
		Read:   resourceSqlDatabaseInstanceRead,
		Update: resourceSqlDatabaseInstanceUpdate,
		Delete: resourceSqlDatabaseInstanceDelete,
		Importer: &schema.ResourceImporter{
			State: resourceSqlDatabaseInstanceImport,
		},

		Timeouts: &schema.ResourceTimeout{
			Create: schema.DefaultTimeout(90 * time.Minute),
			Update: schema.DefaultTimeout(90 * time.Minute),
			Delete: schema.DefaultTimeout(90 * time.Minute),
		},

		CustomizeDiff: customdiff.All(
			tpgresource.DefaultProviderProject,
			customdiff.ForceNewIfChange("settings.0.disk_size", compute.IsDiskShrinkage),
			customdiff.ForceNewIfChange("master_instance_name", isMasterInstanceNameSet),
			customdiff.IfValueChange("instance_type", isReplicaPromoteRequested, checkPromoteConfigurationsAndUpdateDiff),
			privateNetworkCustomizeDiff,
			pitrSupportDbCustomizeDiff,
		),

		Schema: map[string]*schema.Schema{
			"region": {
				Type:        schema.TypeString,
				Optional:    true,
				Computed:    true,
				ForceNew:    true,
				Description: `The region the instance will sit in. Note, Cloud SQL is not available in all regions. A valid region must be provided to use this resource. If a region is not provided in the resource definition, the provider region will be used instead, but this will be an apply-time error for instances if the provider region is not supported with Cloud SQL. If you choose not to provide the region argument for this resource, make sure you understand this.`,
			},
			"deletion_protection": {
				Type:        schema.TypeBool,
				Default:     true,
				Optional:    true,
				Description: `Used to block Terraform from deleting a SQL Instance. Defaults to true.`,
			},
			"settings": {
				Type:         schema.TypeList,
				Optional:     true,
				Computed:     true,
				AtLeastOneOf: []string{"settings", "clone"},
				MaxItems:     1,
				Elem: &schema.Resource{
					Schema: map[string]*schema.Schema{
						"version": {
							Type:        schema.TypeInt,
							Computed:    true,
							Description: `Used to make sure changes to the settings block are atomic.`,
						},
						"tier": {
							Type:        schema.TypeString,
							Required:    true,
							Description: `The machine type to use. See tiers for more details and supported versions. Postgres supports only shared-core machine types, and custom machine types such as db-custom-2-13312. See the Custom Machine Type Documentation to learn about specifying custom machine types.`,
						},
						"edition": {
							Type:         schema.TypeString,
							Optional:     true,
							Default:      "ENTERPRISE",
							ValidateFunc: validation.StringInSlice([]string{"ENTERPRISE", "ENTERPRISE_PLUS"}, false),
							Description:  `The edition of the instance, can be ENTERPRISE or ENTERPRISE_PLUS.`,
						},
						"advanced_machine_features": {
							Type:     schema.TypeList,
							Optional: true,
							MaxItems: 1,
							Elem: &schema.Resource{
								Schema: map[string]*schema.Schema{
									"threads_per_core": {
										Type:        schema.TypeInt,
										Optional:    true,
										Description: `The number of threads per physical core. Can be 1 or 2.`,
									},
								},
							},
						},
						"data_cache_config": {
							Type:        schema.TypeList,
							Optional:    true,
							MaxItems:    1,
							Description: `Data cache configurations.`,
							Elem: &schema.Resource{
								Schema: map[string]*schema.Schema{
									"data_cache_enabled": {
										Type:        schema.TypeBool,
										Optional:    true,
										Default:     false,
										Description: `Whether data cache is enabled for the instance.`,
									},
								},
							},
						},
						"activation_policy": {
							Type:        schema.TypeString,
							Optional:    true,
							Default:     "ALWAYS",
							Description: `This specifies when the instance should be active. Can be either ALWAYS, NEVER or ON_DEMAND.`,
						},
						"active_directory_config": {
							Type:     schema.TypeList,
							Optional: true,
							MaxItems: 1,
							Elem: &schema.Resource{
								Schema: map[string]*schema.Schema{
									"domain": {
										Type:        schema.TypeString,
										Required:    true,
										Description: `Domain name of the Active Directory for SQL Server (e.g., mydomain.com).`,
									},
								},
							},
						},
						"deny_maintenance_period": {
							Type:     schema.TypeList,
							Optional: true,
							MaxItems: 1,
							Elem: &schema.Resource{
								Schema: map[string]*schema.Schema{
									"end_date": {
										Type:        schema.TypeString,
										Required:    true,
										Description: `End date before which maintenance will not take place. The date is in format yyyy-mm-dd i.e., 2020-11-01, or mm-dd, i.e., 11-01`,
									},
									"start_date": {
										Type:        schema.TypeString,
										Required:    true,
										Description: `Start date after which maintenance will not take place. The date is in format yyyy-mm-dd i.e., 2020-11-01, or mm-dd, i.e., 11-01`,
									},
									"time": {
										Type:        schema.TypeString,
										Required:    true,
										Description: `Time in UTC when the "deny maintenance period" starts on start_date and ends on end_date. The time is in format: HH:mm:SS, i.e., 00:00:00`,
									},
								},
							},
						},
						"sql_server_audit_config": {
							Type:     schema.TypeList,
							Optional: true,
							MaxItems: 1,
							Elem: &schema.Resource{
								Schema: map[string]*schema.Schema{
									"bucket": {
										Type:         schema.TypeString,
										Optional:     true,
										AtLeastOneOf: sqlServerAuditConfigurationKeys,
										Description:  `The name of the destination bucket (e.g., gs://mybucket).`,
									},
									"retention_interval": {
										Type:         schema.TypeString,
										Optional:     true,
										AtLeastOneOf: sqlServerAuditConfigurationKeys,
										Description:  `How long to keep generated audit files. A duration in seconds with up to nine fractional digits, terminated by 's'. Example: "3.5s"..`,
									},
									"upload_interval": {
										Type:         schema.TypeString,
										Optional:     true,
										AtLeastOneOf: sqlServerAuditConfigurationKeys,
										Description:  `How often to upload generated audit files. A duration in seconds with up to nine fractional digits, terminated by 's'. Example: "3.5s".`,
									},
								},
							},
						},
						"time_zone": {
							Type:        schema.TypeString,
							ForceNew:    true,
							Optional:    true,
							Description: `The time_zone to be used by the database engine (supported only for SQL Server), in SQL Server timezone format.`,
						},
						"availability_type": {
							Type:         schema.TypeString,
							Optional:     true,
							Default:      "ZONAL",
							ValidateFunc: validation.StringInSlice([]string{"REGIONAL", "ZONAL"}, false),
							Description: `The availability type of the Cloud SQL instance, high availability
(REGIONAL) or single zone (ZONAL). For all instances, ensure that
settings.backup_configuration.enabled is set to true.
For MySQL instances, ensure that settings.backup_configuration.binary_log_enabled is set to true.
For Postgres instances, ensure that settings.backup_configuration.point_in_time_recovery_enabled
is set to true. Defaults to ZONAL.`,
						},
						"backup_configuration": {
							Type:     schema.TypeList,
							Optional: true,
							Computed: true,
							MaxItems: 1,
							Elem: &schema.Resource{
								Schema: map[string]*schema.Schema{
									"binary_log_enabled": {
										Type:         schema.TypeBool,
										Optional:     true,
										AtLeastOneOf: backupConfigurationKeys,
										Description:  `True if binary logging is enabled. If settings.backup_configuration.enabled is false, this must be as well. Can only be used with MySQL.`,
									},
									"enabled": {
										Type:         schema.TypeBool,
										Optional:     true,
										AtLeastOneOf: backupConfigurationKeys,
										Description:  `True if backup configuration is enabled.`,
									},
									"start_time": {
										Type:     schema.TypeString,
										Optional: true,
										// start_time is randomly assigned if not set
										Computed:     true,
										AtLeastOneOf: backupConfigurationKeys,
										Description:  `HH:MM format time indicating when backup configuration starts.`,
									},
									"location": {
										Type:         schema.TypeString,
										Optional:     true,
										AtLeastOneOf: backupConfigurationKeys,
										Description:  `Location of the backup configuration.`,
									},
									"point_in_time_recovery_enabled": {
										Type:         schema.TypeBool,
										Optional:     true,
										AtLeastOneOf: backupConfigurationKeys,
										Description:  `True if Point-in-time recovery is enabled.`,
									},
									"transaction_log_retention_days": {
										Type:         schema.TypeInt,
										Computed:     true,
										Optional:     true,
										AtLeastOneOf: backupConfigurationKeys,
										Description:  `The number of days of transaction logs we retain for point in time restore, from 1-7. (For PostgreSQL Enterprise Plus instances, from 1 to 35.)`,
									},
									"backup_retention_settings": {
										Type:         schema.TypeList,
										Optional:     true,
										AtLeastOneOf: backupConfigurationKeys,
										Computed:     true,
										MaxItems:     1,
										Elem: &schema.Resource{
											Schema: map[string]*schema.Schema{
												"retained_backups": {
													Type:        schema.TypeInt,
													Required:    true,
													Description: `Number of backups to retain.`,
												},
												"retention_unit": {
													Type:        schema.TypeString,
													Optional:    true,
													Default:     "COUNT",
													Description: `The unit that 'retainedBackups' represents. Defaults to COUNT`,
												},
											},
										},
									},
								},
							},
						},
						"collation": {
							Type:        schema.TypeString,
							Optional:    true,
							ForceNew:    true,
							Description: `The name of server instance collation.`,
						},
						"database_flags": {
							Type:     schema.TypeSet,
							Optional: true,
							Set:      schema.HashResource(sqlDatabaseFlagSchemaElem),
							Elem:     sqlDatabaseFlagSchemaElem,
						},
						"disk_autoresize": {
							Type:        schema.TypeBool,
							Optional:    true,
							Default:     true,
							Description: `Enables auto-resizing of the storage size. Defaults to true.`,
						},
						"disk_autoresize_limit": {
							Type:        schema.TypeInt,
							Optional:    true,
							Default:     0,
							Description: `The maximum size, in GB, to which storage capacity can be automatically increased. The default value is 0, which specifies that there is no limit.`,
						},
						"enable_google_ml_integration": {
							Type:        schema.TypeBool,
							Optional:    true,
							Description: `Enables Vertex AI Integration.`,
						},
						"enable_dataplex_integration": {
							Type:        schema.TypeBool,
							Optional:    true,
							Description: `Enables Dataplex Integration.`,
						},
						"disk_size": {
							Type:     schema.TypeInt,
							Optional: true,
							// Default is likely 10gb, but it is undocumented and may change.
							Computed:    true,
							Description: `The size of data disk, in GB. Size of a running instance cannot be reduced but can be increased. The minimum value is 10GB.`,
						},
						"disk_type": {
							Type:             schema.TypeString,
							Optional:         true,
							Default:          "PD_SSD",
							ForceNew:         true,
							DiffSuppressFunc: caseDiffDashSuppress,
							Description:      `The type of data disk: PD_SSD or PD_HDD. Defaults to PD_SSD.`,
						},
						"ip_configuration": {
							Type:     schema.TypeList,
							Optional: true,
							Computed: true,
							MaxItems: 1,
							Elem: &schema.Resource{
								Schema: map[string]*schema.Schema{
									"authorized_networks": {
										Type:         schema.TypeSet,
										Optional:     true,
										Set:          schema.HashResource(sqlDatabaseAuthorizedNetWorkSchemaElem),
										Elem:         sqlDatabaseAuthorizedNetWorkSchemaElem,
										AtLeastOneOf: ipConfigurationKeys,
									},
									"ipv4_enabled": {
										Type:         schema.TypeBool,
										Optional:     true,
										Default:      true,
										AtLeastOneOf: ipConfigurationKeys,
										Description:  `Whether this Cloud SQL instance should be assigned a public IPV4 address. At least ipv4_enabled must be enabled or a private_network must be configured.`,
									},
									"require_ssl": {
										Type:         schema.TypeBool,
										Optional:     true,
										AtLeastOneOf: ipConfigurationKeys,
										Description:  `Whether SSL connections over IP are enforced or not. To change this field, also set the corresponding value in ssl_mode if it has been set too.`,
										Deprecated:   "`require_ssl` will be fully deprecated in a future major release. For now, please use `ssl_mode` with a compatible `require_ssl` value instead.",
									},
									"private_network": {
										Type:             schema.TypeString,
										Optional:         true,
										ValidateFunc:     verify.OrEmpty(verify.ValidateRegexp(privateNetworkLinkRegex)),
										DiffSuppressFunc: tpgresource.CompareSelfLinkRelativePaths,
										AtLeastOneOf:     ipConfigurationKeys,
										Description:      `The VPC network from which the Cloud SQL instance is accessible for private IP. For example, projects/myProject/global/networks/default. Specifying a network enables private IP. At least ipv4_enabled must be enabled or a private_network must be configured. This setting can be updated, but it cannot be removed after it is set.`,
									},
									"allocated_ip_range": {
										Type:         schema.TypeString,
										Optional:     true,
										AtLeastOneOf: ipConfigurationKeys,
										Description:  `The name of the allocated ip range for the private ip CloudSQL instance. For example: "google-managed-services-default". If set, the instance ip will be created in the allocated range. The range name must comply with RFC 1035. Specifically, the name must be 1-63 characters long and match the regular expression [a-z]([-a-z0-9]*[a-z0-9])?.`,
									},
									"enable_private_path_for_google_cloud_services": {
										Type:         schema.TypeBool,
										Optional:     true,
										AtLeastOneOf: ipConfigurationKeys,
										Description:  `Whether Google Cloud services such as BigQuery are allowed to access data in this Cloud SQL instance over a private IP connection. SQLSERVER database type is not supported.`,
									},
									"psc_config": {
										Type:        schema.TypeSet,
										Optional:    true,
										Description: `PSC settings for a Cloud SQL instance.`,
										Elem: &schema.Resource{
											Schema: map[string]*schema.Schema{
												"psc_enabled": {
													Type:        schema.TypeBool,
													Optional:    true,
													Description: `Whether PSC connectivity is enabled for this instance.`,
												},
												"allowed_consumer_projects": {
													Type:     schema.TypeSet,
													Optional: true,
													Elem: &schema.Schema{
														Type: schema.TypeString,
													},
													Set:         schema.HashString,
													Description: `List of consumer projects that are allow-listed for PSC connections to this instance. This instance can be connected to with PSC from any network in these projects. Each consumer project in this list may be represented by a project number (numeric) or by a project id (alphanumeric).`,
												},
											},
										},
									},
									"ssl_mode": {
										Type:         schema.TypeString,
										Optional:     true,
										Computed:     true,
										ValidateFunc: validation.StringInSlice([]string{"ALLOW_UNENCRYPTED_AND_ENCRYPTED", "ENCRYPTED_ONLY", "TRUSTED_CLIENT_CERTIFICATE_REQUIRED"}, false),
										Description:  `Specify how SSL connection should be enforced in DB connections. This field provides more SSL enforcement options compared to require_ssl. To change this field, also set the correspoding value in require_ssl until next major release.`,
										AtLeastOneOf: ipConfigurationKeys,
									},
									"server_ca_mode": {
										Type:         schema.TypeString,
										Optional:     true,
										Computed:     true,
										ValidateFunc: validation.StringInSlice([]string{"CA_MODE_UNSPECIFIED", "GOOGLE_MANAGED_INTERNAL_CA", "GOOGLE_MANAGED_CAS_CA"}, false),
										Description:  `Specify how the server certificate's Certificate Authority is hosted.`,
										AtLeastOneOf: ipConfigurationKeys,
									},
								},
							},
						},
						"location_preference": {
							Type:     schema.TypeList,
							Optional: true,
							MaxItems: 1,
							Computed: true,
							Elem: &schema.Resource{
								Schema: map[string]*schema.Schema{
									"follow_gae_application": {
										Type:         schema.TypeString,
										Optional:     true,
										AtLeastOneOf: []string{"settings.0.location_preference.0.follow_gae_application", "settings.0.location_preference.0.zone"},
										Description:  `A Google App Engine application whose zone to remain in. Must be in the same region as this instance.`,
									},
									"zone": {
										Type:         schema.TypeString,
										Optional:     true,
										AtLeastOneOf: []string{"settings.0.location_preference.0.follow_gae_application", "settings.0.location_preference.0.zone"},
										Description:  `The preferred compute engine zone.`,
									},
									"secondary_zone": {
										Type:        schema.TypeString,
										Optional:    true,
										Description: `The preferred Compute Engine zone for the secondary/failover`,
									},
								},
							},
						},
						"maintenance_window": {
							Type:     schema.TypeList,
							Optional: true,
							MaxItems: 1,
							Elem: &schema.Resource{
								Schema: map[string]*schema.Schema{
									"day": {
										Type:         schema.TypeInt,
										Optional:     true,
										ValidateFunc: validation.IntBetween(1, 7),
										AtLeastOneOf: maintenanceWindowKeys,
										Description:  `Day of week (1-7), starting on Monday`,
									},
									"hour": {
										Type:         schema.TypeInt,
										Optional:     true,
										ValidateFunc: validation.IntBetween(0, 23),
										AtLeastOneOf: maintenanceWindowKeys,
										Description:  `Hour of day (0-23), ignored if day not set`,
									},
									"update_track": {
										Type:         schema.TypeString,
										Optional:     true,
										AtLeastOneOf: maintenanceWindowKeys,
										Description:  `Receive updates after one week (canary) or after two weeks (stable) or after five weeks (week5) of notification.`,
									},
								},
							},
							Description: `Declares a one-hour maintenance window when an Instance can automatically restart to apply updates. The maintenance window is specified in UTC time.`,
						},
						"pricing_plan": {
							Type:        schema.TypeString,
							Optional:    true,
							Default:     "PER_USE",
							Description: `Pricing plan for this instance, can only be PER_USE.`,
						},
						"user_labels": {
							Type:        schema.TypeMap,
							Optional:    true,
							Computed:    true,
							Elem:        &schema.Schema{Type: schema.TypeString},
							Description: `A set of key/value user label pairs to assign to the instance.`,
						},
						"insights_config": {
							Type:     schema.TypeList,
							Optional: true,
							Computed: true,
							MaxItems: 1,
							Elem: &schema.Resource{
								Schema: map[string]*schema.Schema{
									"query_insights_enabled": {
										Type:         schema.TypeBool,
										Optional:     true,
										AtLeastOneOf: insightsConfigKeys,
										Description:  `True if Query Insights feature is enabled.`,
									},
									"query_string_length": {
										Type:         schema.TypeInt,
										Optional:     true,
										Default:      1024,
										ValidateFunc: validation.IntBetween(256, 4500),
										AtLeastOneOf: insightsConfigKeys,
										Description:  `Maximum query length stored in bytes. Between 256 and 4500. Default to 1024.`,
									},
									"record_application_tags": {
										Type:         schema.TypeBool,
										Optional:     true,
										AtLeastOneOf: insightsConfigKeys,
										Description:  `True if Query Insights will record application tags from query when enabled.`,
									},
									"record_client_address": {
										Type:         schema.TypeBool,
										Optional:     true,
										AtLeastOneOf: insightsConfigKeys,
										Description:  `True if Query Insights will record client address when enabled.`,
									},
									"query_plans_per_minute": {
										Type:         schema.TypeInt,
										Optional:     true,
										Computed:     true,
										ValidateFunc: validation.IntBetween(0, 20),
										AtLeastOneOf: insightsConfigKeys,
										Description:  `Number of query execution plans captured by Insights per minute for all queries combined. Between 0 and 20. Default to 5.`,
									},
								},
							},
							Description: `Configuration of Query Insights.`,
						},
						"password_validation_policy": {
							Type:     schema.TypeList,
							Optional: true,
							MaxItems: 1,
							Elem: &schema.Resource{
								Schema: map[string]*schema.Schema{
									"min_length": {
										Type:         schema.TypeInt,
										Optional:     true,
										ValidateFunc: validation.IntBetween(0, 2147483647),
										Description:  `Minimum number of characters allowed.`,
									},
									"complexity": {
										Type:         schema.TypeString,
										Optional:     true,
										ValidateFunc: validation.StringInSlice([]string{"COMPLEXITY_DEFAULT", "COMPLEXITY_UNSPECIFIED"}, false),
										Description:  `Password complexity.`,
									},
									"reuse_interval": {
										Type:         schema.TypeInt,
										Optional:     true,
										ValidateFunc: validation.IntBetween(0, 2147483647),
										Description:  `Number of previous passwords that cannot be reused.`,
									},
									"disallow_username_substring": {
										Type:        schema.TypeBool,
										Optional:    true,
										Description: `Disallow username as a part of the password.`,
									},
									"password_change_interval": {
										Type:        schema.TypeString,
										Optional:    true,
										Description: `Minimum interval after which the password can be changed. This flag is only supported for PostgresSQL.`,
									},
									"enable_password_policy": {
										Type:        schema.TypeBool,
										Required:    true,
										Description: `Whether the password policy is enabled or not.`,
									},
								},
							},
						},
						"connector_enforcement": {
							Type:         schema.TypeString,
							Optional:     true,
							Computed:     true,
							ValidateFunc: validation.StringInSlice([]string{"NOT_REQUIRED", "REQUIRED"}, false),
							Description:  `Enables the enforcement of Cloud SQL Auth Proxy or Cloud SQL connectors for all the connections. If enabled, all the direct connections are rejected.`,
						},
						"deletion_protection_enabled": {
							Type:        schema.TypeBool,
							Optional:    true,
							Description: `Configuration to protect against accidental instance deletion.`,
						},
					},
				},
				Description: `The settings to use for the database. The configuration is detailed below.`,
			},

			"connection_name": {
				Type:        schema.TypeString,
				Computed:    true,
				Description: `The connection name of the instance to be used in connection strings. For example, when connecting with Cloud SQL Proxy.`,
			},
			"maintenance_version": {
				Type:             schema.TypeString,
				Computed:         true,
				Optional:         true,
				Description:      `Maintenance version.`,
				DiffSuppressFunc: maintenanceVersionDiffSuppress,
			},
			"available_maintenance_versions": {
				Type:     schema.TypeList,
				Computed: true,
				Elem: &schema.Schema{
					Type: schema.TypeString,
				},
				Description: `Available Maintenance versions.`,
			},
			"database_version": {
				Type:        schema.TypeString,
				Required:    true,
				Description: `The MySQL, PostgreSQL or SQL Server (beta) version to use. Supported values include MYSQL_5_6, MYSQL_5_7, MYSQL_8_0, POSTGRES_9_6, POSTGRES_10, POSTGRES_11, POSTGRES_12, POSTGRES_13, POSTGRES_14, POSTGRES_15, SQLSERVER_2017_STANDARD, SQLSERVER_2017_ENTERPRISE, SQLSERVER_2017_EXPRESS, SQLSERVER_2017_WEB. Database Version Policies includes an up-to-date reference of supported versions.`,
			},

			"encryption_key_name": {
				Type:     schema.TypeString,
				Optional: true,
				Computed: true,
				ForceNew: true,
			},

			"root_password": {
				Type:        schema.TypeString,
				Optional:    true,
				Sensitive:   true,
				Description: `Initial root password. Required for MS SQL Server.`,
			},
			"ip_address": {
				Type:     schema.TypeList,
				Computed: true,
				Elem: &schema.Resource{
					Schema: map[string]*schema.Schema{
						"ip_address": {
							Type:     schema.TypeString,
							Computed: true,
						},
						"type": {
							Type:     schema.TypeString,
							Computed: true,
						},
						"time_to_retire": {
							Type:     schema.TypeString,
							Computed: true,
						},
					},
				},
			},

			"first_ip_address": {
				Type:        schema.TypeString,
				Computed:    true,
				Description: `The first IPv4 address of any type assigned. This is to support accessing the first address in the list in a terraform output when the resource is configured with a count.`,
			},

			"public_ip_address": {
				Type:        schema.TypeString,
				Computed:    true,
				Description: `IPv4 address assigned. This is a workaround for an issue fixed in Terraform 0.12 but also provides a convenient way to access an IP of a specific type without performing filtering in a Terraform config.`,
			},

			"private_ip_address": {
				Type:        schema.TypeString,
				Computed:    true,
				Description: `IPv4 address assigned. This is a workaround for an issue fixed in Terraform 0.12 but also provides a convenient way to access an IP of a specific type without performing filtering in a Terraform config.`,
			},

			"name": {
				Type:        schema.TypeString,
				Optional:    true,
				Computed:    true,
				ForceNew:    true,
				Description: `The name of the instance. If the name is left blank, Terraform will randomly generate one when the instance is first created. This is done because after a name is used, it cannot be reused for up to one week.`,
			},

			"master_instance_name": {
				Type:        schema.TypeString,
				Optional:    true,
				Computed:    true,
				Description: `The name of the instance that will act as the master in the replication setup. Note, this requires the master to have binary_log_enabled set, as well as existing backups.`,
			},

			"project": {
				Type:        schema.TypeString,
				Optional:    true,
				Computed:    true,
				ForceNew:    true,
				Description: `The ID of the project in which the resource belongs. If it is not provided, the provider project is used.`,
			},

			"instance_type": {
				Type:        schema.TypeString,
				Computed:    true,
				Optional:    true,
				Description: `The type of the instance. The valid values are:- 'SQL_INSTANCE_TYPE_UNSPECIFIED', 'CLOUD_SQL_INSTANCE', 'ON_PREMISES_INSTANCE' and 'READ_REPLICA_INSTANCE'.`,
			},

			"replica_configuration": {
				Type:     schema.TypeList,
				Optional: true,
				MaxItems: 1,
				// Returned from API on all replicas
				Computed:  true,
				Sensitive: true,
				Elem: &schema.Resource{
					Schema: map[string]*schema.Schema{
						"ca_certificate": {
							Type:         schema.TypeString,
							Optional:     true,
							ForceNew:     true,
							AtLeastOneOf: replicaConfigurationKeys,
							Description:  `PEM representation of the trusted CA's x509 certificate.`,
						},
						"client_certificate": {
							Type:         schema.TypeString,
							Optional:     true,
							ForceNew:     true,
							AtLeastOneOf: replicaConfigurationKeys,
							Description:  `PEM representation of the replica's x509 certificate.`,
						},
						"client_key": {
							Type:         schema.TypeString,
							Optional:     true,
							ForceNew:     true,
							AtLeastOneOf: replicaConfigurationKeys,
							Description:  `PEM representation of the replica's private key. The corresponding public key in encoded in the client_certificate.`,
						},
						"connect_retry_interval": {
							Type:         schema.TypeInt,
							Optional:     true,
							ForceNew:     true,
							AtLeastOneOf: replicaConfigurationKeys,
							Description:  `The number of seconds between connect retries. MySQL's default is 60 seconds.`,
						},
						"dump_file_path": {
							Type:         schema.TypeString,
							Optional:     true,
							ForceNew:     true,
							AtLeastOneOf: replicaConfigurationKeys,
							Description:  `Path to a SQL file in Google Cloud Storage from which replica instances are created. Format is gs://bucket/filename.`,
						},
						"failover_target": {
							Type:         schema.TypeBool,
							Optional:     true,
							ForceNew:     true,
							AtLeastOneOf: replicaConfigurationKeys,
							Description:  `Specifies if the replica is the failover target. If the field is set to true the replica will be designated as a failover replica. If the master instance fails, the replica instance will be promoted as the new master instance. Not supported for Postgres`,
						},
						"master_heartbeat_period": {
							Type:         schema.TypeInt,
							Optional:     true,
							ForceNew:     true,
							AtLeastOneOf: replicaConfigurationKeys,
							Description:  `Time in ms between replication heartbeats.`,
						},
						"password": {
							Type:         schema.TypeString,
							Optional:     true,
							ForceNew:     true,
							Sensitive:    true,
							AtLeastOneOf: replicaConfigurationKeys,
							Description:  `Password for the replication connection.`,
						},
						"ssl_cipher": {
							Type:         schema.TypeString,
							Optional:     true,
							ForceNew:     true,
							AtLeastOneOf: replicaConfigurationKeys,
							Description:  `Permissible ciphers for use in SSL encryption.`,
						},
						"username": {
							Type:         schema.TypeString,
							Optional:     true,
							ForceNew:     true,
							AtLeastOneOf: replicaConfigurationKeys,
							Description:  `Username for replication connection.`,
						},
						"verify_server_certificate": {
							Type:         schema.TypeBool,
							Optional:     true,
							ForceNew:     true,
							AtLeastOneOf: replicaConfigurationKeys,
							Description:  `True if the master's common name value is checked during the SSL handshake.`,
						},
					},
				},
				Description: `The configuration for replication.`,
			},
			"server_ca_cert": {
				Type:      schema.TypeList,
				Computed:  true,
				Sensitive: true,
				Elem: &schema.Resource{
					Schema: map[string]*schema.Schema{
						"cert": {
							Type:        schema.TypeString,
							Computed:    true,
							Description: `The CA Certificate used to connect to the SQL Instance via SSL.`,
						},
						"common_name": {
							Type:        schema.TypeString,
							Computed:    true,
							Description: `The CN valid for the CA Cert.`,
						},
						"create_time": {
							Type:        schema.TypeString,
							Computed:    true,
							Description: `Creation time of the CA Cert.`,
						},
						"expiration_time": {
							Type:        schema.TypeString,
							Computed:    true,
							Description: `Expiration time of the CA Cert.`,
						},
						"sha1_fingerprint": {
							Type:        schema.TypeString,
							Computed:    true,
							Description: `SHA Fingerprint of the CA Cert.`,
						},
					},
				},
			},
			"service_account_email_address": {
				Type:        schema.TypeString,
				Computed:    true,
				Description: `The service account email address assigned to the instance.`,
			},
			"self_link": {
				Type:        schema.TypeString,
				Computed:    true,
				Description: `The URI of the created resource.`,
			},
			"psc_service_attachment_link": {
				Type:        schema.TypeString,
				Computed:    true,
				Description: `The link to service attachment of PSC instance.`,
			},
			"dns_name": {
				Type:        schema.TypeString,
				Computed:    true,
				Description: `The dns name of the instance.`,
			},
			"restore_backup_context": {
				Type:     schema.TypeList,
				Optional: true,
				MaxItems: 1,
				Elem: &schema.Resource{
					Schema: map[string]*schema.Schema{
						"backup_run_id": {
							Type:        schema.TypeInt,
							Required:    true,
							Description: `The ID of the backup run to restore from.`,
						},
						"instance_id": {
							Type:        schema.TypeString,
							Optional:    true,
							Description: `The ID of the instance that the backup was taken from.`,
						},
						"project": {
							Type:        schema.TypeString,
							Optional:    true,
							Description: `The full project ID of the source instance.`,
						},
					},
				},
			},
			"clone": {
				Type:         schema.TypeList,
				Optional:     true,
				Computed:     false,
				AtLeastOneOf: []string{"settings", "clone"},
				Description:  `Configuration for creating a new instance as a clone of another instance.`,
				MaxItems:     1,
				Elem: &schema.Resource{
					Schema: map[string]*schema.Schema{
						"source_instance_name": {
							Type:        schema.TypeString,
							Required:    true,
							Description: `The name of the instance from which the point in time should be restored.`,
						},
						"point_in_time": {
							Type:             schema.TypeString,
							Optional:         true,
							DiffSuppressFunc: tpgresource.TimestampDiffSuppress(time.RFC3339Nano),
							Description:      `The timestamp of the point in time that should be restored.`,
						},
						"preferred_zone": {
							Type:        schema.TypeString,
							Optional:    true,
							Description: `(Point-in-time recovery for PostgreSQL only) Clone to an instance in the specified zone. If no zone is specified, clone to the same zone as the source instance.`,
						},
						"database_names": {
							Type:     schema.TypeList,
							Optional: true,
							Elem: &schema.Schema{
								Type: schema.TypeString,
							},
							Description: `(SQL Server only, use with point_in_time) clone only the specified databases from the source instance. Clone all databases if empty.`,
						},
						"allocated_ip_range": {
							Type:        schema.TypeString,
							Optional:    true,
							Description: `The name of the allocated ip range for the private ip CloudSQL instance. For example: "google-managed-services-default". If set, the cloned instance ip will be created in the allocated range. The range name must comply with [RFC 1035](https://tools.ietf.org/html/rfc1035). Specifically, the name must be 1-63 characters long and match the regular expression [a-z]([-a-z0-9]*[a-z0-9])?.`,
						},
					},
				},
			},
		},
		UseJSONNumber: true,
	}
}

// Makes private_network ForceNew if it is changing from set to nil. The API returns an error
// if this change is attempted in-place.
func privateNetworkCustomizeDiff(_ context.Context, d *schema.ResourceDiff, meta interface{}) error {
	old, new := d.GetChange("settings.0.ip_configuration.0.private_network")

	if old != "" && new == "" {
		if err := d.ForceNew("settings.0.ip_configuration.0.private_network"); err != nil {
			return err
		}
	}

	return nil
}

// helper function to see if string within list contains a particular substring
func stringContainsSlice(arr []string, str string) bool {
	for _, i := range arr {
		if strings.Contains(str, i) {
			return true
		}
	}
	return false
}

// Point in time recovery for MySQL database instances needs binary_log_enabled set to true and
// not point_in_time_recovery_enabled, which is confusing to users. This checks for
// point_in_time_recovery_enabled being set to a non-PostgreSQL and non-SQLServer database instances and suggests
// binary_log_enabled.
func pitrSupportDbCustomizeDiff(_ context.Context, diff *schema.ResourceDiff, v interface{}) error {
	pitr := diff.Get("settings.0.backup_configuration.0.point_in_time_recovery_enabled").(bool)
	dbVersion := diff.Get("database_version").(string)
	dbVersionPitrValid := []string{"POSTGRES", "SQLSERVER"}
	if pitr && !stringContainsSlice(dbVersionPitrValid, dbVersion) {
		return fmt.Errorf("point_in_time_recovery_enabled is only available for the following %v. You may want to consider using binary_log_enabled instead and remove point_in_time_recovery_enabled (removing point_in_time_recovery_enabled and adding binary_log_enabled will enable pitr for MYSQL)", dbVersionPitrValid)
	}
	return nil
}

func resourceSqlDatabaseInstanceCreate(d *schema.ResourceData, meta interface{}) error {
	config := meta.(*transport_tpg.Config)
	userAgent, err := tpgresource.GenerateUserAgentString(d, config.UserAgent)
	if err != nil {
		return err
	}

	project, err := tpgresource.GetProject(d, config)
	if err != nil {
		return err
	}

	region, err := tpgresource.GetRegion(d, config)
	if err != nil {
		return err
	}

	var name string
	if v, ok := d.GetOk("name"); ok {
		name = v.(string)
	} else {
		name = id.UniqueId()
	}

	if err := d.Set("name", name); err != nil {
		return fmt.Errorf("Error setting name: %s", err)
	}

	// SQL Instances that fail to create are expensive- see https://github.com/hashicorp/terraform-provider-google/issues/7154
	// We can fail fast to stop instance names from getting reserved.
	network := d.Get("settings.0.ip_configuration.0.private_network").(string)
	if network != "" {
		err = sqlDatabaseInstanceServiceNetworkPrecheck(d, config, userAgent, network)
		if err != nil {
			return err
		}
	}

	databaseVersion := d.Get("database_version").(string)

	instance := &sqladmin.DatabaseInstance{
		Name:                 name,
		Region:               region,
		DatabaseVersion:      databaseVersion,
		MasterInstanceName:   d.Get("master_instance_name").(string),
		ReplicaConfiguration: expandReplicaConfiguration(d.Get("replica_configuration").([]interface{})),
	}

	cloneContext, cloneSource := expandCloneContext(d.Get("clone").([]interface{}))

	s, ok := d.GetOk("settings")
	desiredSettings := expandSqlDatabaseInstanceSettings(s.([]interface{}), databaseVersion)
	if ok {
		instance.Settings = desiredSettings
	}

	if _, ok := d.GetOk("maintenance_version"); ok {
		instance.MaintenanceVersion = d.Get("maintenance_version").(string)
	}

	if _, ok := d.GetOk("instance_type"); ok {
		instance.InstanceType = d.Get("instance_type").(string)
	}

	instance.RootPassword = d.Get("root_password").(string)

	// Modifying a replica during Create can cause problems if the master is
	// modified at the same time. Lock the master until we're done in order
	// to prevent that.
	if !sqlDatabaseIsMaster(d) {
		transport_tpg.MutexStore.Lock(instanceMutexKey(project, instance.MasterInstanceName))
		defer transport_tpg.MutexStore.Unlock(instanceMutexKey(project, instance.MasterInstanceName))
	}

	if k, ok := d.GetOk("encryption_key_name"); ok {
		instance.DiskEncryptionConfiguration = &sqladmin.DiskEncryptionConfiguration{
			KmsKeyName: k.(string),
		}
	}

	var patchData *sqladmin.DatabaseInstance

	// BinaryLogging can be enabled on replica instances but only after creation.
	if instance.MasterInstanceName != "" && instance.Settings != nil && instance.Settings.BackupConfiguration != nil && instance.Settings.BackupConfiguration.BinaryLogEnabled {
		settingsCopy := expandSqlDatabaseInstanceSettings(s.([]interface{}), databaseVersion)
		bc := settingsCopy.BackupConfiguration
		patchData = &sqladmin.DatabaseInstance{Settings: &sqladmin.Settings{BackupConfiguration: bc}}

		instance.Settings.BackupConfiguration.BinaryLogEnabled = false
	}

	var op *sqladmin.Operation
	err = transport_tpg.Retry(transport_tpg.RetryOptions{
		RetryFunc: func() (operr error) {
			if cloneContext != nil {
				cloneContext.DestinationInstanceName = name
				clodeReq := sqladmin.InstancesCloneRequest{CloneContext: cloneContext}
				op, operr = config.NewSqlAdminClient(userAgent).Instances.Clone(project, cloneSource, &clodeReq).Do()
			} else {
				op, operr = config.NewSqlAdminClient(userAgent).Instances.Insert(project, instance).Do()
			}
			return operr
		},
		Timeout:              d.Timeout(schema.TimeoutCreate),
		ErrorRetryPredicates: []transport_tpg.RetryErrorPredicateFunc{transport_tpg.IsSqlOperationInProgressError},
	})
	if err != nil {
		return fmt.Errorf("Error, failed to create instance %s: %s", instance.Name, err)
	}

	id, err := tpgresource.ReplaceVars(d, config, "projects/{{project}}/instances/{{name}}")
	if err != nil {
		return fmt.Errorf("Error constructing id: %s", err)
	}
	d.SetId(id)

	err = SqlAdminOperationWaitTime(config, op, project, "Create Instance", userAgent, d.Timeout(schema.TimeoutCreate))
	if err != nil {
		d.SetId("")
		return err
	}

	// If a default root user was created with a wildcard ('%') hostname, delete it. Note it
	// appears to only be created for certain types of databases, like MySQL.
	// Users in a replica instance are inherited from the master instance and should be left alone.
	// This deletion is done immediately after the instance is created, in order to minimize the
	// risk of it being left on the instance, which would present a security concern.
	if sqlDatabaseIsMaster(d) {
		var users *sqladmin.UsersListResponse
		err = transport_tpg.Retry(transport_tpg.RetryOptions{
			RetryFunc: func() error {
				users, err = config.NewSqlAdminClient(userAgent).Users.List(project, instance.Name).Do()
				return err
			},
			Timeout:              d.Timeout(schema.TimeoutRead),
			ErrorRetryPredicates: []transport_tpg.RetryErrorPredicateFunc{transport_tpg.IsSqlOperationInProgressError},
		})
		if err != nil {
			return fmt.Errorf("Error, attempting to list users associated with instance %s: %s", instance.Name, err)
		}
		for _, u := range users.Items {
			if u.Name == "root" && u.Host == "%" {
				err = transport_tpg.Retry(transport_tpg.RetryOptions{
					RetryFunc: func() error {
						op, err = config.NewSqlAdminClient(userAgent).Users.Delete(project, instance.Name).Host(u.Host).Name(u.Name).Do()
						if err == nil {
							err = SqlAdminOperationWaitTime(config, op, project, "Delete default root User", userAgent, d.Timeout(schema.TimeoutCreate))
						}
						return err
					},
				})
				if err != nil {
					return fmt.Errorf("Error, failed to delete default 'root'@'*' u, but the database was created successfully: %s", err)
				}
			}
		}
	}

	// patch any fields that need to be sent postcreation
	if patchData != nil {
		err = transport_tpg.Retry(transport_tpg.RetryOptions{
			RetryFunc: func() (rerr error) {
				op, rerr = config.NewSqlAdminClient(userAgent).Instances.Patch(project, instance.Name, patchData).Do()
				return rerr
			},
			Timeout:              d.Timeout(schema.TimeoutUpdate),
			ErrorRetryPredicates: []transport_tpg.RetryErrorPredicateFunc{transport_tpg.IsSqlOperationInProgressError},
		})
		if err != nil {
			return fmt.Errorf("Error, failed to update instance settings for %s: %s", instance.Name, err)
		}
		err = SqlAdminOperationWaitTime(config, op, project, "Patch Instance", userAgent, d.Timeout(schema.TimeoutUpdate))
		if err != nil {
			return err
		}
	}

	err = resourceSqlDatabaseInstanceRead(d, meta)
	if err != nil {
		return err
	}

	// Refresh settings from read as they may have defaulted from the API
	s = d.Get("settings")
	// If we've created an instance as a clone, we need to update it to set any user defined settings
	if len(s.([]interface{})) != 0 && cloneContext != nil && desiredSettings != nil {
		instanceUpdate := &sqladmin.DatabaseInstance{
			Settings: desiredSettings,
		}
		_settings := s.([]interface{})[0].(map[string]interface{})
		instanceUpdate.Settings.SettingsVersion = int64(_settings["version"].(int))
		var op *sqladmin.Operation
		err = transport_tpg.Retry(transport_tpg.RetryOptions{
			RetryFunc: func() (rerr error) {
				op, rerr = config.NewSqlAdminClient(userAgent).Instances.Update(project, name, instanceUpdate).Do()
				return rerr
			},
			Timeout:              d.Timeout(schema.TimeoutUpdate),
			ErrorRetryPredicates: []transport_tpg.RetryErrorPredicateFunc{transport_tpg.IsSqlOperationInProgressError},
		})
		if err != nil {
			return fmt.Errorf("Error, failed to update instance settings for %s: %s", instance.Name, err)
		}

		err = SqlAdminOperationWaitTime(config, op, project, "Update Instance", userAgent, d.Timeout(schema.TimeoutUpdate))
		if err != nil {
			return err
		}

		// Refresh the state of the instance after updating the settings
		err = resourceSqlDatabaseInstanceRead(d, meta)
		if err != nil {
			return err
		}
	}

	// Perform a backup restore if the backup context exists
	if r, ok := d.GetOk("restore_backup_context"); ok {
		err = sqlDatabaseInstanceRestoreFromBackup(d, config, userAgent, project, name, r)
		if err != nil {
			return err
		}
	}

	return nil
}

// Available fields for settings vary between database versions.
func expandSqlDatabaseInstanceSettings(configured []interface{}, databaseVersion string) *sqladmin.Settings {
	if len(configured) == 0 || configured[0] == nil {
		return nil
	}

	_settings := configured[0].(map[string]interface{})
	settings := &sqladmin.Settings{
		// Version is unset in Create but is set during update
		SettingsVersion:           int64(_settings["version"].(int)),
		DataCacheConfig:           expandDataCacheConfig(_settings["data_cache_config"].([]interface{})),
		Tier:                      _settings["tier"].(string),
		Edition:                   _settings["edition"].(string),
		AdvancedMachineFeatures:   expandSqlServerAdvancedMachineFeatures(_settings["advanced_machine_features"].([]interface{})),
		ForceSendFields:           []string{"StorageAutoResize", "EnableGoogleMlIntegration", "EnableDataplexIntegration"},
		ActivationPolicy:          _settings["activation_policy"].(string),
		ActiveDirectoryConfig:     expandActiveDirectoryConfig(_settings["active_directory_config"].([]interface{})),
		DenyMaintenancePeriods:    expandDenyMaintenancePeriod(_settings["deny_maintenance_period"].([]interface{})),
		SqlServerAuditConfig:      expandSqlServerAuditConfig(_settings["sql_server_audit_config"].([]interface{})),
		TimeZone:                  _settings["time_zone"].(string),
		AvailabilityType:          _settings["availability_type"].(string),
		ConnectorEnforcement:      _settings["connector_enforcement"].(string),
		Collation:                 _settings["collation"].(string),
		DataDiskSizeGb:            int64(_settings["disk_size"].(int)),
		DataDiskType:              _settings["disk_type"].(string),
		PricingPlan:               _settings["pricing_plan"].(string),
		DeletionProtectionEnabled: _settings["deletion_protection_enabled"].(bool),
		EnableGoogleMlIntegration: _settings["enable_google_ml_integration"].(bool),
		EnableDataplexIntegration: _settings["enable_dataplex_integration"].(bool),
		UserLabels:                tpgresource.ConvertStringMap(_settings["user_labels"].(map[string]interface{})),
		BackupConfiguration:       expandBackupConfiguration(_settings["backup_configuration"].([]interface{})),
		DatabaseFlags:             expandDatabaseFlags(_settings["database_flags"].(*schema.Set).List()),
		IpConfiguration:           expandIpConfiguration(_settings["ip_configuration"].([]interface{}), databaseVersion),
		LocationPreference:        expandLocationPreference(_settings["location_preference"].([]interface{})),
		MaintenanceWindow:         expandMaintenanceWindow(_settings["maintenance_window"].([]interface{})),
		InsightsConfig:            expandInsightsConfig(_settings["insights_config"].([]interface{})),
		PasswordValidationPolicy:  expandPasswordValidationPolicy(_settings["password_validation_policy"].([]interface{})),
	}

	resize := _settings["disk_autoresize"].(bool)
	settings.StorageAutoResize = &resize
	settings.StorageAutoResizeLimit = int64(_settings["disk_autoresize_limit"].(int))

	return settings
}

func expandReplicaConfiguration(configured []interface{}) *sqladmin.ReplicaConfiguration {
	if len(configured) == 0 || configured[0] == nil {
		return nil
	}

	_replicaConfiguration := configured[0].(map[string]interface{})
	return &sqladmin.ReplicaConfiguration{
		FailoverTarget: _replicaConfiguration["failover_target"].(bool),

		// MysqlReplicaConfiguration has been flattened in the TF schema, so
		// we'll keep it flat here instead of another expand method.
		MysqlReplicaConfiguration: &sqladmin.MySqlReplicaConfiguration{
			CaCertificate:           _replicaConfiguration["ca_certificate"].(string),
			ClientCertificate:       _replicaConfiguration["client_certificate"].(string),
			ClientKey:               _replicaConfiguration["client_key"].(string),
			ConnectRetryInterval:    int64(_replicaConfiguration["connect_retry_interval"].(int)),
			DumpFilePath:            _replicaConfiguration["dump_file_path"].(string),
			MasterHeartbeatPeriod:   int64(_replicaConfiguration["master_heartbeat_period"].(int)),
			Password:                _replicaConfiguration["password"].(string),
			SslCipher:               _replicaConfiguration["ssl_cipher"].(string),
			Username:                _replicaConfiguration["username"].(string),
			VerifyServerCertificate: _replicaConfiguration["verify_server_certificate"].(bool),
		},
	}
}

func expandCloneContext(configured []interface{}) (*sqladmin.CloneContext, string) {
	if len(configured) == 0 || configured[0] == nil {
		return nil, ""
	}

	_cloneConfiguration := configured[0].(map[string]interface{})

	databaseNames := []string{}
	rawDatabaseNames := _cloneConfiguration["database_names"].([]interface{})
	for _, db := range rawDatabaseNames {
		databaseNames = append(databaseNames, db.(string))
	}

	return &sqladmin.CloneContext{
		PointInTime:      _cloneConfiguration["point_in_time"].(string),
		PreferredZone:    _cloneConfiguration["preferred_zone"].(string),
		DatabaseNames:    databaseNames,
		AllocatedIpRange: _cloneConfiguration["allocated_ip_range"].(string),
	}, _cloneConfiguration["source_instance_name"].(string)
}

func expandMaintenanceWindow(configured []interface{}) *sqladmin.MaintenanceWindow {
	if len(configured) == 0 || configured[0] == nil {
		return nil
	}

	window := configured[0].(map[string]interface{})
	return &sqladmin.MaintenanceWindow{
		Day:             int64(window["day"].(int)),
		Hour:            int64(window["hour"].(int)),
		UpdateTrack:     window["update_track"].(string),
		ForceSendFields: []string{"Hour"},
	}
}

func expandLocationPreference(configured []interface{}) *sqladmin.LocationPreference {
	if len(configured) == 0 || configured[0] == nil {
		return nil
	}

	_locationPreference := configured[0].(map[string]interface{})
	return &sqladmin.LocationPreference{
		FollowGaeApplication: _locationPreference["follow_gae_application"].(string),
		Zone:                 _locationPreference["zone"].(string),
		SecondaryZone:        _locationPreference["secondary_zone"].(string),
	}
}

func expandIpConfiguration(configured []interface{}, databaseVersion string) *sqladmin.IpConfiguration {
	if len(configured) == 0 || configured[0] == nil {
		return nil
	}

	_ipConfiguration := configured[0].(map[string]interface{})

	forceSendFields := []string{"Ipv4Enabled"}
	nullFields := []string{"RequireSsl"}

	if !strings.HasPrefix(databaseVersion, "SQLSERVER") {
		forceSendFields = append(forceSendFields, "EnablePrivatePathForGoogleCloudServices")
	}

	return &sqladmin.IpConfiguration{
		Ipv4Enabled:                             _ipConfiguration["ipv4_enabled"].(bool),
		PrivateNetwork:                          _ipConfiguration["private_network"].(string),
		AllocatedIpRange:                        _ipConfiguration["allocated_ip_range"].(string),
		AuthorizedNetworks:                      expandAuthorizedNetworks(_ipConfiguration["authorized_networks"].(*schema.Set).List()),
		EnablePrivatePathForGoogleCloudServices: _ipConfiguration["enable_private_path_for_google_cloud_services"].(bool),
		ForceSendFields:                         forceSendFields,
		NullFields:                              nullFields,
		PscConfig:                               expandPscConfig(_ipConfiguration["psc_config"].(*schema.Set).List()),
		SslMode:                                 _ipConfiguration["ssl_mode"].(string),
		ServerCaMode:                            _ipConfiguration["server_ca_mode"].(string),
	}
}

func expandPscConfig(configured []interface{}) *sqladmin.PscConfig {
	for _, _pscConfig := range configured {
		_entry := _pscConfig.(map[string]interface{})
		return &sqladmin.PscConfig{
			PscEnabled:              _entry["psc_enabled"].(bool),
			AllowedConsumerProjects: tpgresource.ConvertStringArr(_entry["allowed_consumer_projects"].(*schema.Set).List()),
		}
	}

	return nil
}

func expandAuthorizedNetworks(configured []interface{}) []*sqladmin.AclEntry {
	an := make([]*sqladmin.AclEntry, 0, len(configured))
	for _, _acl := range configured {
		_entry := _acl.(map[string]interface{})
		an = append(an, &sqladmin.AclEntry{
			ExpirationTime: _entry["expiration_time"].(string),
			Name:           _entry["name"].(string),
			Value:          _entry["value"].(string),
		})
	}

	return an
}

func expandDatabaseFlags(configured []interface{}) []*sqladmin.DatabaseFlags {
	databaseFlags := make([]*sqladmin.DatabaseFlags, 0, len(configured))
	for _, _flag := range configured {
		if _flag == nil {
			continue
		}
		_entry := _flag.(map[string]interface{})

		databaseFlags = append(databaseFlags, &sqladmin.DatabaseFlags{
			Name:  _entry["name"].(string),
			Value: _entry["value"].(string),
		})
	}
	return databaseFlags
}

func expandDataCacheConfig(configured interface{}) *sqladmin.DataCacheConfig {
	l := configured.([]interface{})
	if len(l) == 0 {
		return nil
	}
	config := l[0].(map[string]interface{})
	return &sqladmin.DataCacheConfig{
		DataCacheEnabled: config["data_cache_enabled"].(bool),
	}
}

func expandBackupConfiguration(configured []interface{}) *sqladmin.BackupConfiguration {
	if len(configured) == 0 || configured[0] == nil {
		return nil
	}

	_backupConfiguration := configured[0].(map[string]interface{})
	return &sqladmin.BackupConfiguration{
		BinaryLogEnabled:            _backupConfiguration["binary_log_enabled"].(bool),
		BackupRetentionSettings:     expandBackupRetentionSettings(_backupConfiguration["backup_retention_settings"]),
		Enabled:                     _backupConfiguration["enabled"].(bool),
		StartTime:                   _backupConfiguration["start_time"].(string),
		Location:                    _backupConfiguration["location"].(string),
		TransactionLogRetentionDays: int64(_backupConfiguration["transaction_log_retention_days"].(int)),
		PointInTimeRecoveryEnabled:  _backupConfiguration["point_in_time_recovery_enabled"].(bool),
		ForceSendFields:             []string{"BinaryLogEnabled", "Enabled", "PointInTimeRecoveryEnabled"},
	}
}

func expandBackupRetentionSettings(configured interface{}) *sqladmin.BackupRetentionSettings {
	l := configured.([]interface{})
	if len(l) == 0 {
		return nil
	}
	config := l[0].(map[string]interface{})
	return &sqladmin.BackupRetentionSettings{
		RetainedBackups: int64(config["retained_backups"].(int)),
		RetentionUnit:   config["retention_unit"].(string),
	}
}

func expandActiveDirectoryConfig(configured interface{}) *sqladmin.SqlActiveDirectoryConfig {
	l := configured.([]interface{})
	if len(l) == 0 {
		return nil
	}

	config := l[0].(map[string]interface{})
	return &sqladmin.SqlActiveDirectoryConfig{
		Domain: config["domain"].(string),
	}
}

func expandDenyMaintenancePeriod(configured []interface{}) []*sqladmin.DenyMaintenancePeriod {
	denyMaintenancePeriod := make([]*sqladmin.DenyMaintenancePeriod, 0, len(configured))

	for _, _flag := range configured {
		if _flag == nil {
			continue
		}
		_entry := _flag.(map[string]interface{})

		denyMaintenancePeriod = append(denyMaintenancePeriod, &sqladmin.DenyMaintenancePeriod{
			EndDate:   _entry["end_date"].(string),
			StartDate: _entry["start_date"].(string),
			Time:      _entry["time"].(string),
		})
	}
	return denyMaintenancePeriod

}

func expandSqlServerAdvancedMachineFeatures(configured interface{}) *sqladmin.AdvancedMachineFeatures {
	l := configured.([]interface{})
	if len(l) == 0 {
		return nil
	}

	config := l[0].(map[string]interface{})
	return &sqladmin.AdvancedMachineFeatures{
		ThreadsPerCore: int64(config["threads_per_core"].(int)),
	}
}

func expandSqlServerAuditConfig(configured interface{}) *sqladmin.SqlServerAuditConfig {
	l := configured.([]interface{})
	if len(l) == 0 {
		return nil
	}

	config := l[0].(map[string]interface{})
	return &sqladmin.SqlServerAuditConfig{
		Bucket:            config["bucket"].(string),
		RetentionInterval: config["retention_interval"].(string),
		UploadInterval:    config["upload_interval"].(string),
	}
}

func expandInsightsConfig(configured []interface{}) *sqladmin.InsightsConfig {
	if len(configured) == 0 || configured[0] == nil {
		return nil
	}

	_insightsConfig := configured[0].(map[string]interface{})
	return &sqladmin.InsightsConfig{
		QueryInsightsEnabled:  _insightsConfig["query_insights_enabled"].(bool),
		QueryStringLength:     int64(_insightsConfig["query_string_length"].(int)),
		RecordApplicationTags: _insightsConfig["record_application_tags"].(bool),
		RecordClientAddress:   _insightsConfig["record_client_address"].(bool),
		QueryPlansPerMinute:   int64(_insightsConfig["query_plans_per_minute"].(int)),
	}
}

func expandPasswordValidationPolicy(configured []interface{}) *sqladmin.PasswordValidationPolicy {
	if len(configured) == 0 || configured[0] == nil {
		return nil
	}

	_passwordValidationPolicy := configured[0].(map[string]interface{})
	return &sqladmin.PasswordValidationPolicy{
		MinLength:                 int64(_passwordValidationPolicy["min_length"].(int)),
		Complexity:                _passwordValidationPolicy["complexity"].(string),
		ReuseInterval:             int64(_passwordValidationPolicy["reuse_interval"].(int)),
		DisallowUsernameSubstring: _passwordValidationPolicy["disallow_username_substring"].(bool),
		PasswordChangeInterval:    _passwordValidationPolicy["password_change_interval"].(string),
		EnablePasswordPolicy:      _passwordValidationPolicy["enable_password_policy"].(bool),
	}
}

func resourceSqlDatabaseInstanceRead(d *schema.ResourceData, meta interface{}) error {
	config := meta.(*transport_tpg.Config)
	userAgent, err := tpgresource.GenerateUserAgentString(d, config.UserAgent)
	if err != nil {
		return err
	}

	project, err := tpgresource.GetProject(d, config)
	if err != nil {
		return err
	}

	var instance *sqladmin.DatabaseInstance
	err = transport_tpg.Retry(transport_tpg.RetryOptions{
		RetryFunc: func() (rerr error) {
			instance, rerr = config.NewSqlAdminClient(userAgent).Instances.Get(project, d.Get("name").(string)).Do()
			return rerr
		},
		Timeout:              d.Timeout(schema.TimeoutRead),
		ErrorRetryPredicates: []transport_tpg.RetryErrorPredicateFunc{transport_tpg.IsSqlOperationInProgressError},
	})
	if err != nil {
		return transport_tpg.HandleNotFoundError(err, d, fmt.Sprintf("SQL Database Instance %q", d.Get("name").(string)))
	}

	if err := d.Set("name", instance.Name); err != nil {
		return fmt.Errorf("Error setting name: %s", err)
	}
	if err := d.Set("region", instance.Region); err != nil {
		return fmt.Errorf("Error setting region: %s", err)
	}
	if err := d.Set("database_version", instance.DatabaseVersion); err != nil {
		return fmt.Errorf("Error setting database_version: %s", err)
	}
	if err := d.Set("connection_name", instance.ConnectionName); err != nil {
		return fmt.Errorf("Error setting connection_name: %s", err)
	}
	if err := d.Set("maintenance_version", instance.MaintenanceVersion); err != nil {
		return fmt.Errorf("Error setting maintenance_version: %s", err)
	}
	if err := d.Set("available_maintenance_versions", instance.AvailableMaintenanceVersions); err != nil {
		return fmt.Errorf("Error setting available_maintenance_version: %s", err)
	}
	if err := d.Set("service_account_email_address", instance.ServiceAccountEmailAddress); err != nil {
		return fmt.Errorf("Error setting service_account_email_address: %s", err)
	}
	if err := d.Set("instance_type", instance.InstanceType); err != nil {
		return fmt.Errorf("Error setting instance_type: %s", err)
	}
	if err := d.Set("settings", flattenSettings(instance.Settings, d)); err != nil {
		log.Printf("[WARN] Failed to set SQL Database Instance Settings")
	}

	if instance.DiskEncryptionConfiguration != nil {
		if err := d.Set("encryption_key_name", instance.DiskEncryptionConfiguration.KmsKeyName); err != nil {
			return fmt.Errorf("Error setting encryption_key_name: %s", err)
		}
	}

	if err := d.Set("replica_configuration", flattenReplicaConfiguration(instance.ReplicaConfiguration, d)); err != nil {
		log.Printf("[WARN] Failed to set SQL Database Instance Replica Configuration")
	}
	ipAddresses := flattenIpAddresses(instance.IpAddresses)
	if err := d.Set("ip_address", ipAddresses); err != nil {
		log.Printf("[WARN] Failed to set SQL Database Instance IP Addresses")
	}

	if len(ipAddresses) > 0 {
		if err := d.Set("first_ip_address", ipAddresses[0]["ip_address"]); err != nil {
			return fmt.Errorf("Error setting first_ip_address: %s", err)
		}
	}

	publicIpAddress := ""
	privateIpAddress := ""
	for _, ip := range instance.IpAddresses {
		if publicIpAddress == "" && ip.Type == "PRIMARY" {
			publicIpAddress = ip.IpAddress
		}

		if privateIpAddress == "" && ip.Type == "PRIVATE" {
			privateIpAddress = ip.IpAddress
		}
	}

	if err := d.Set("public_ip_address", publicIpAddress); err != nil {
		return fmt.Errorf("Error setting public_ip_address: %s", err)
	}
	if err := d.Set("private_ip_address", privateIpAddress); err != nil {
		return fmt.Errorf("Error setting private_ip_address: %s", err)
	}

	if err := d.Set("server_ca_cert", flattenServerCaCerts([]*sqladmin.SslCert{instance.ServerCaCert})); err != nil {
		log.Printf("[WARN] Failed to set SQL Database CA Certificate")
	}

	if err := d.Set("master_instance_name", strings.TrimPrefix(instance.MasterInstanceName, project+":")); err != nil {
		return fmt.Errorf("Error setting master_instance_name: %s", err)
	}
	if err := d.Set("project", project); err != nil {
		return fmt.Errorf("Error setting project: %s", err)
	}
	if err := d.Set("self_link", instance.SelfLink); err != nil {
		return fmt.Errorf("Error setting self_link: %s", err)
	}
	if err := d.Set("psc_service_attachment_link", instance.PscServiceAttachmentLink); err != nil {
		return fmt.Errorf("Error setting psc_service_attachment_link: %s", err)
	}
	if err := d.Set("dns_name", instance.DnsName); err != nil {
		return fmt.Errorf("Error setting dns_name: %s", err)
	}
	d.SetId(instance.Name)

	return nil
}

func resourceSqlDatabaseInstanceUpdate(d *schema.ResourceData, meta interface{}) error {
	config := meta.(*transport_tpg.Config)
	userAgent, err := tpgresource.GenerateUserAgentString(d, config.UserAgent)
	if err != nil {
		return err
	}

	project, err := tpgresource.GetProject(d, config)
	if err != nil {
		return err
	}
	var maintenance_version string
	if v, ok := d.GetOk("maintenance_version"); ok {
		maintenance_version = v.(string)
	}

	promoteReadReplicaRequired := false
	if d.HasChange("instance_type") {
		oldInstanceType, newInstanceType := d.GetChange("instance_type")

		if isReplicaPromoteRequested(nil, oldInstanceType, newInstanceType, nil) {
			err = checkPromoteConfigurations(d)
			if err != nil {
				return err
			}

			promoteReadReplicaRequired = true
		}
	}

	desiredSetting := d.Get("settings")
	var op *sqladmin.Operation
	var instance *sqladmin.DatabaseInstance

	databaseVersion := d.Get("database_version").(string)

	// Check if the activation policy is being updated. If it is being changed to ALWAYS this should be done first.
	if d.HasChange("settings.0.activation_policy") && d.Get("settings.0.activation_policy").(string) == "ALWAYS" {
		instance = &sqladmin.DatabaseInstance{Settings: &sqladmin.Settings{ActivationPolicy: "ALWAYS"}}
		err = transport_tpg.Retry(transport_tpg.RetryOptions{
			RetryFunc: func() (rerr error) {
				op, rerr = config.NewSqlAdminClient(userAgent).Instances.Patch(project, d.Get("name").(string), instance).Do()
				return rerr
			},
			Timeout:              d.Timeout(schema.TimeoutUpdate),
			ErrorRetryPredicates: []transport_tpg.RetryErrorPredicateFunc{transport_tpg.IsSqlOperationInProgressError},
		})
		if err != nil {
			return fmt.Errorf("Error, failed to patch instance settings for %s: %s", instance.Name, err)
		}
		err = SqlAdminOperationWaitTime(config, op, project, "Patch Instance", userAgent, d.Timeout(schema.TimeoutUpdate))
		if err != nil {
			return err
		}
		err = resourceSqlDatabaseInstanceRead(d, meta)
		if err != nil {
			return err
		}
	}

	// Check if the database version is being updated, because patching database version is an atomic operation and can not be
	// performed with other fields, we first patch database version before updating the rest of the fields.
	if d.HasChange("database_version") {
		instance = &sqladmin.DatabaseInstance{DatabaseVersion: databaseVersion}
		err = transport_tpg.Retry(transport_tpg.RetryOptions{
			RetryFunc: func() (rerr error) {
				op, rerr = config.NewSqlAdminClient(userAgent).Instances.Patch(project, d.Get("name").(string), instance).Do()
				return rerr
			},
			Timeout:              d.Timeout(schema.TimeoutUpdate),
			ErrorRetryPredicates: []transport_tpg.RetryErrorPredicateFunc{transport_tpg.IsSqlOperationInProgressError},
		})
		if err != nil {
			return fmt.Errorf("Error, failed to patch instance settings for %s: %s", instance.Name, err)
		}
		err = SqlAdminOperationWaitTime(config, op, project, "Patch Instance", userAgent, d.Timeout(schema.TimeoutUpdate))
		if err != nil {
			return err
		}
		err = resourceSqlDatabaseInstanceRead(d, meta)
		if err != nil {
			return err
		}
	}

	// Check if the root_password is being updated, because updating root_password is an atomic operation and can not be
	// performed with other fields, we first update root password before updating the rest of the fields.
	if d.HasChange("root_password") {
		oldPwd, newPwd := d.GetChange("root_password")
		password := newPwd.(string)
		dv := d.Get("database_version").(string)
		name := ""
		host := ""
		if strings.Contains(dv, "MYSQL") {
			name = "root"
			host = "%"
		} else if strings.Contains(dv, "POSTGRES") {
			name = "postgres"
		} else if strings.Contains(dv, "SQLSERVER") {
			name = "sqlserver"
			if len(password) == 0 {
				if err := d.Set("root_password", oldPwd.(string)); err != nil {
					return fmt.Errorf("Error re-setting root_password: %s", err)
				}
				return fmt.Errorf("Error, root password cannot be empty for SQL Server instance.")
			}
		} else {
			if err := d.Set("root_password", oldPwd.(string)); err != nil {
				return fmt.Errorf("Error re-setting root_password: %s", err)
			}
			return fmt.Errorf("Error, invalid database version")
		}
		instance := d.Get("name").(string)

		user := &sqladmin.User{
			Name:     name,
			Instance: instance,
			Password: password,
		}

		transport_tpg.MutexStore.Lock(instanceMutexKey(project, instance))
		defer transport_tpg.MutexStore.Unlock(instanceMutexKey(project, instance))
		var op *sqladmin.Operation
		updateFunc := func() error {
			op, err = config.NewSqlAdminClient(userAgent).Users.Update(project, instance, user).Host(host).Name(name).Do()
			return err
		}
		err = transport_tpg.Retry(transport_tpg.RetryOptions{
			RetryFunc: updateFunc,
			Timeout:   d.Timeout(schema.TimeoutUpdate),
		})

		if err != nil {
			if err := d.Set("root_password", oldPwd.(string)); err != nil {
				return fmt.Errorf("Error re-setting root_password: %s", err)
			}
			return fmt.Errorf("Error, failed to update root_password : %s", err)
		}

		err = SqlAdminOperationWaitTime(config, op, project, "Insert User", userAgent, d.Timeout(schema.TimeoutUpdate))

		if err != nil {
			if err := d.Set("root_password", oldPwd.(string)); err != nil {
				return fmt.Errorf("Error re-setting root_password: %s", err)
			}
			return fmt.Errorf("Error, failed to update root_password : %s", err)
		}
	}

	// Check if the maintenance version is being updated, because patching maintenance version is an atomic operation and can not be
	// performed with other fields, we first patch maintenance version before updating the rest of the fields.
	if d.HasChange("maintenance_version") {
		instance = &sqladmin.DatabaseInstance{MaintenanceVersion: maintenance_version}
		err = transport_tpg.Retry(transport_tpg.RetryOptions{
			RetryFunc: func() (rerr error) {
				op, rerr = config.NewSqlAdminClient(userAgent).Instances.Patch(project, d.Get("name").(string), instance).Do()
				return rerr
			},
			Timeout:              d.Timeout(schema.TimeoutUpdate),
			ErrorRetryPredicates: []transport_tpg.RetryErrorPredicateFunc{transport_tpg.IsSqlOperationInProgressError},
		})
		if err != nil {
			return fmt.Errorf("Error, failed to patch instance settings for %s: %s", instance.Name, err)
		}
		err = SqlAdminOperationWaitTime(config, op, project, "Patch Instance", userAgent, d.Timeout(schema.TimeoutUpdate))
		if err != nil {
			return err
		}
		err = resourceSqlDatabaseInstanceRead(d, meta)
		if err != nil {
			return err
		}
	}

	if promoteReadReplicaRequired {
		err = transport_tpg.Retry(transport_tpg.RetryOptions{
			RetryFunc: func() (rerr error) {
				op, rerr = config.NewSqlAdminClient(userAgent).Instances.PromoteReplica(project, d.Get("name").(string)).Do()
				return rerr
			},
			Timeout:              d.Timeout(schema.TimeoutUpdate),
			ErrorRetryPredicates: []transport_tpg.RetryErrorPredicateFunc{transport_tpg.IsSqlOperationInProgressError},
		})
		if err != nil {
			return fmt.Errorf("Error, failed to promote read replica instance as primary stand-alone %s: %s", instance.Name, err)
		}
		err = SqlAdminOperationWaitTime(config, op, project, "Promote Instance", userAgent, d.Timeout(schema.TimeoutUpdate))
		if err != nil {
			return err
		}
		err = resourceSqlDatabaseInstanceRead(d, meta)
		if err != nil {
			return err
		}
	}

	// Check if the edition is being updated, because patching edition is an atomic operation and can not be
	// performed with other fields, we first patch edition, tier and data cache config before updating the rest of the fields.
	if d.HasChange("settings.0.edition") {
		edition := d.Get("settings.0.edition").(string)
		tier := d.Get("settings.0.tier").(string)
		dataCacheConfig := expandDataCacheConfig(d.Get("settings.0.data_cache_config").([]interface{}))
		instance = &sqladmin.DatabaseInstance{Settings: &sqladmin.Settings{Edition: edition, Tier: tier, DataCacheConfig: dataCacheConfig}}
		err = transport_tpg.Retry(transport_tpg.RetryOptions{
			RetryFunc: func() (rerr error) {
				op, rerr = config.NewSqlAdminClient(userAgent).Instances.Patch(project, d.Get("name").(string), instance).Do()
				return rerr
			},
			Timeout:              d.Timeout(schema.TimeoutUpdate),
			ErrorRetryPredicates: []transport_tpg.RetryErrorPredicateFunc{transport_tpg.IsSqlOperationInProgressError},
		})
		if err != nil {
			return fmt.Errorf("Error, failed to patch instance settings for %s: %s", instance.Name, err)
		}
		err = SqlAdminOperationWaitTime(config, op, project, "Patch Instance", userAgent, d.Timeout(schema.TimeoutUpdate))
		if err != nil {
			return err
		}
		err = resourceSqlDatabaseInstanceRead(d, meta)
		if err != nil {
			return err
		}
	}

	s := d.Get("settings")
	instance = &sqladmin.DatabaseInstance{
		Settings: expandSqlDatabaseInstanceSettings(desiredSetting.([]interface{}), databaseVersion),
	}
	_settings := s.([]interface{})[0].(map[string]interface{})
	// Instance.Patch operation on completion updates the settings proto version by +8. As terraform does not know this it tries
	// to make an update call with the proto version before patch and fails. To resolve this issue we update the setting version
	// before making the update call.
	instance.Settings.SettingsVersion = int64(_settings["version"].(int))
	// Collation cannot be included in the update request
	instance.Settings.Collation = ""

	// Lock on the master_instance_name just in case updating any replica
	// settings causes operations on the master.
	if v, ok := d.GetOk("master_instance_name"); ok {
		transport_tpg.MutexStore.Lock(instanceMutexKey(project, v.(string)))
		defer transport_tpg.MutexStore.Unlock(instanceMutexKey(project, v.(string)))
	}

	if _, ok := d.GetOk("instance_type"); ok {
		instance.InstanceType = d.Get("instance_type").(string)
	}

	// Database Version is required for all calls with Google ML integration enabled or it will be rejected by the API.
	if d.Get("settings.0.enable_google_ml_integration").(bool) {
		instance.DatabaseVersion = databaseVersion
	}

	err = transport_tpg.Retry(transport_tpg.RetryOptions{
		RetryFunc: func() (rerr error) {
			op, rerr = config.NewSqlAdminClient(userAgent).Instances.Update(project, d.Get("name").(string), instance).Do()
			return rerr
		},
		Timeout:              d.Timeout(schema.TimeoutUpdate),
		ErrorRetryPredicates: []transport_tpg.RetryErrorPredicateFunc{transport_tpg.IsSqlOperationInProgressError},
	})
	if err != nil {
		return fmt.Errorf("Error, failed to update instance settings for %s: %s", instance.Name, err)
	}

	err = SqlAdminOperationWaitTime(config, op, project, "Update Instance", userAgent, d.Timeout(schema.TimeoutUpdate))
	if err != nil {
		return err
	}

	// Perform a backup restore if the backup context exists and has changed
	if r, ok := d.GetOk("restore_backup_context"); ok {
		if d.HasChange("restore_backup_context") {
			err = sqlDatabaseInstanceRestoreFromBackup(d, config, userAgent, project, d.Get("name").(string), r)
			if err != nil {
				return err
			}
		}
	}

	return resourceSqlDatabaseInstanceRead(d, meta)
}

func maintenanceVersionDiffSuppress(_, old, new string, _ *schema.ResourceData) bool {
	// Ignore the database version part and only compare the last part of the maintenance version which represents the release date of the version.
	if len(old) > 14 && len(new) > 14 && old[len(old)-14:] >= new[len(new)-14:] {
		log.Printf("[DEBUG] Maintenance version in configuration [%s] is older than current maintenance version [%s] on instance. Suppressing diff", new, old)
		return true
	} else {
		return false
	}
}

func resourceSqlDatabaseInstanceDelete(d *schema.ResourceData, meta interface{}) error {
	config := meta.(*transport_tpg.Config)
	userAgent, err := tpgresource.GenerateUserAgentString(d, config.UserAgent)
	if err != nil {
		return err
	}

	project, err := tpgresource.GetProject(d, config)
	if err != nil {
		return err
	}

	// Check if deletion protection is enabled.

	if d.Get("deletion_protection").(bool) {
		return fmt.Errorf("Error, failed to delete instance because deletion_protection is set to true. Set it to false to proceed with instance deletion")
	}

	// Lock on the master_instance_name just in case deleting a replica causes
	// operations on the master.
	if v, ok := d.GetOk("master_instance_name"); ok {
		transport_tpg.MutexStore.Lock(instanceMutexKey(project, v.(string)))
		defer transport_tpg.MutexStore.Unlock(instanceMutexKey(project, v.(string)))
	}

	var op *sqladmin.Operation
	err = transport_tpg.Retry(transport_tpg.RetryOptions{
		RetryFunc: func() (rerr error) {
			op, rerr = config.NewSqlAdminClient(userAgent).Instances.Delete(project, d.Get("name").(string)).Do()
			if rerr != nil {
				return rerr
			}
			err = SqlAdminOperationWaitTime(config, op, project, "Delete Instance", userAgent, d.Timeout(schema.TimeoutDelete))
			if err != nil {
				return err
			}
			return nil
		},
		Timeout:              d.Timeout(schema.TimeoutDelete),
		ErrorRetryPredicates: []transport_tpg.RetryErrorPredicateFunc{transport_tpg.IsSqlOperationInProgressError, IsSqlInternalError},
	})
	if err != nil {
		return fmt.Errorf("Error, failed to delete instance %s: %s", d.Get("name").(string), err)
	}
	return nil
}

func resourceSqlDatabaseInstanceImport(d *schema.ResourceData, meta interface{}) ([]*schema.ResourceData, error) {
	config := meta.(*transport_tpg.Config)
	if err := tpgresource.ParseImportId([]string{
		"projects/(?P<project>[^/]+)/instances/(?P<name>[^/]+)",
		"(?P<project>[^/]+)/(?P<name>[^/]+)",
		"(?P<name>[^/]+)"}, d, config); err != nil {
		return nil, err
	}

	if err := d.Set("deletion_protection", true); err != nil {
		return nil, fmt.Errorf("Error setting deletion_protection: %s", err)
	}

	// Replace import id for the resource id
	id, err := tpgresource.ReplaceVars(d, config, "projects/{{project}}/instances/{{name}}")
	if err != nil {
		return nil, fmt.Errorf("Error constructing id: %s", err)
	}
	d.SetId(id)

	return []*schema.ResourceData{d}, nil
}

func flattenSettings(settings *sqladmin.Settings, d *schema.ResourceData) []map[string]interface{} {
	data := map[string]interface{}{
		"version":                     settings.SettingsVersion,
		"tier":                        settings.Tier,
		"edition":                     flattenEdition(settings.Edition),
		"activation_policy":           settings.ActivationPolicy,
		"availability_type":           settings.AvailabilityType,
		"collation":                   settings.Collation,
		"connector_enforcement":       settings.ConnectorEnforcement,
		"disk_type":                   settings.DataDiskType,
		"disk_size":                   settings.DataDiskSizeGb,
		"pricing_plan":                settings.PricingPlan,
		"user_labels":                 settings.UserLabels,
		"password_validation_policy":  settings.PasswordValidationPolicy,
		"time_zone":                   settings.TimeZone,
		"deletion_protection_enabled": settings.DeletionProtectionEnabled,
	}

	if settings.ActiveDirectoryConfig != nil {
		data["active_directory_config"] = flattenActiveDirectoryConfig(settings.ActiveDirectoryConfig)
	}

	if settings.DenyMaintenancePeriods != nil {
		data["deny_maintenance_period"] = flattenDenyMaintenancePeriod(settings.DenyMaintenancePeriods)
	}

	if settings.SqlServerAuditConfig != nil {
		data["sql_server_audit_config"] = flattenSqlServerAuditConfig(settings.SqlServerAuditConfig)
	}

	if settings.BackupConfiguration != nil {
		data["backup_configuration"] = flattenBackupConfiguration(settings.BackupConfiguration)
	}

	if settings.DatabaseFlags != nil {
		data["database_flags"] = flattenDatabaseFlags(settings.DatabaseFlags)
	}

	if settings.IpConfiguration != nil {
		data["ip_configuration"] = flattenIpConfiguration(settings.IpConfiguration, d)
	}

	if settings.LocationPreference != nil {
		data["location_preference"] = flattenLocationPreference(settings.LocationPreference)
	}

	if settings.MaintenanceWindow != nil {
		data["maintenance_window"] = flattenMaintenanceWindow(settings.MaintenanceWindow)
	}

	if settings.InsightsConfig != nil {
		data["insights_config"] = flattenInsightsConfig(settings.InsightsConfig)
	}

	data["disk_autoresize"] = settings.StorageAutoResize
	data["disk_autoresize_limit"] = settings.StorageAutoResizeLimit

	data["enable_google_ml_integration"] = settings.EnableGoogleMlIntegration
	data["enable_dataplex_integration"] = settings.EnableDataplexIntegration

	if settings.UserLabels != nil {
		data["user_labels"] = settings.UserLabels
	}

	if settings.PasswordValidationPolicy != nil {
		data["password_validation_policy"] = flattenPasswordValidationPolicy(settings.PasswordValidationPolicy)
	}

	if settings.DataCacheConfig != nil {
		data["data_cache_config"] = flattenDataCacheConfig(settings.DataCacheConfig)
	}

	if settings.AdvancedMachineFeatures != nil {
		data["advanced_machine_features"] = flattenSqlServerAdvancedMachineFeatures(settings.AdvancedMachineFeatures)
	}

	return []map[string]interface{}{data}
}

func flattenDataCacheConfig(d *sqladmin.DataCacheConfig) []map[string]interface{} {
	if d == nil {
		return nil
	}
	return []map[string]interface{}{
		{
			"data_cache_enabled": d.DataCacheEnabled,
		},
	}
}

func flattenBackupConfiguration(backupConfiguration *sqladmin.BackupConfiguration) []map[string]interface{} {
	data := map[string]interface{}{
		"binary_log_enabled":             backupConfiguration.BinaryLogEnabled,
		"enabled":                        backupConfiguration.Enabled,
		"start_time":                     backupConfiguration.StartTime,
		"location":                       backupConfiguration.Location,
		"point_in_time_recovery_enabled": backupConfiguration.PointInTimeRecoveryEnabled,
		"backup_retention_settings":      flattenBackupRetentionSettings(backupConfiguration.BackupRetentionSettings),
		"transaction_log_retention_days": backupConfiguration.TransactionLogRetentionDays,
	}

	return []map[string]interface{}{data}
}

func flattenBackupRetentionSettings(b *sqladmin.BackupRetentionSettings) []map[string]interface{} {
	if b == nil {
		return nil
	}
	return []map[string]interface{}{
		{
			"retained_backups": b.RetainedBackups,
			"retention_unit":   b.RetentionUnit,
		},
	}
}

func flattenActiveDirectoryConfig(sqlActiveDirectoryConfig *sqladmin.SqlActiveDirectoryConfig) []map[string]interface{} {
	if sqlActiveDirectoryConfig == nil {
		return nil
	}
	return []map[string]interface{}{
		{
			"domain": sqlActiveDirectoryConfig.Domain,
		},
	}
}

func flattenDenyMaintenancePeriod(denyMaintenancePeriod []*sqladmin.DenyMaintenancePeriod) []map[string]interface{} {
	flags := make([]map[string]interface{}, 0, len(denyMaintenancePeriod))

	for _, flag := range denyMaintenancePeriod {
		data := map[string]interface{}{
			"end_date":   flag.EndDate,
			"start_date": flag.StartDate,
			"time":       flag.Time,
		}

		flags = append(flags, data)
	}

	return flags
}

func flattenSqlServerAdvancedMachineFeatures(advancedMachineFeatures *sqladmin.AdvancedMachineFeatures) []map[string]interface{} {
	if advancedMachineFeatures == nil {
		return nil
	}
	return []map[string]interface{}{
		{
			"threads_per_core": advancedMachineFeatures.ThreadsPerCore,
		},
	}
}

func flattenSqlServerAuditConfig(sqlServerAuditConfig *sqladmin.SqlServerAuditConfig) []map[string]interface{} {
	if sqlServerAuditConfig == nil {
		return nil
	}
	return []map[string]interface{}{
		{
			"bucket":             sqlServerAuditConfig.Bucket,
			"retention_interval": sqlServerAuditConfig.RetentionInterval,
			"upload_interval":    sqlServerAuditConfig.UploadInterval,
		},
	}
}

func flattenDatabaseFlags(databaseFlags []*sqladmin.DatabaseFlags) []map[string]interface{} {
	flags := make([]map[string]interface{}, 0, len(databaseFlags))

	for _, flag := range databaseFlags {
		data := map[string]interface{}{
			"name":  flag.Name,
			"value": flag.Value,
		}

		flags = append(flags, data)
	}

	return flags
}

func flattenIpConfiguration(ipConfiguration *sqladmin.IpConfiguration, d *schema.ResourceData) interface{} {
	data := map[string]interface{}{
		"ipv4_enabled":       ipConfiguration.Ipv4Enabled,
		"private_network":    ipConfiguration.PrivateNetwork,
		"allocated_ip_range": ipConfiguration.AllocatedIpRange,
		"enable_private_path_for_google_cloud_services": ipConfiguration.EnablePrivatePathForGoogleCloudServices,
<<<<<<< HEAD
=======
		"ssl_mode":       ipConfiguration.SslMode,
>>>>>>> 944e9f08
		"server_ca_mode": ipConfiguration.ServerCaMode,
	}

	if ipConfiguration.AuthorizedNetworks != nil {
		data["authorized_networks"] = flattenAuthorizedNetworks(ipConfiguration.AuthorizedNetworks)
	}

	if ipConfiguration.PscConfig != nil {
		data["psc_config"] = flattenPscConfigs(ipConfiguration.PscConfig)
	}

	// We store the ssl_mode value only if the customer already uses `ssl_mode`.
	if _, ok := d.GetOk("settings.0.ip_configuration.0.ssl_mode"); ok {
		data["ssl_mode"] = ipConfiguration.SslMode
	}

	return []map[string]interface{}{data}
}

func flattenPscConfigs(pscConfig *sqladmin.PscConfig) interface{} {
	data := map[string]interface{}{
		"psc_enabled":               pscConfig.PscEnabled,
		"allowed_consumer_projects": schema.NewSet(schema.HashString, tpgresource.ConvertStringArrToInterface(pscConfig.AllowedConsumerProjects)),
	}

	return []map[string]interface{}{data}
}

func flattenAuthorizedNetworks(entries []*sqladmin.AclEntry) interface{} {
	networks := schema.NewSet(schema.HashResource(sqlDatabaseAuthorizedNetWorkSchemaElem), []interface{}{})

	for _, entry := range entries {
		data := map[string]interface{}{
			"expiration_time": entry.ExpirationTime,
			"name":            entry.Name,
			"value":           entry.Value,
		}

		networks.Add(data)
	}

	return networks
}

func flattenLocationPreference(locationPreference *sqladmin.LocationPreference) interface{} {
	data := map[string]interface{}{
		"follow_gae_application": locationPreference.FollowGaeApplication,
		"zone":                   locationPreference.Zone,
		"secondary_zone":         locationPreference.SecondaryZone,
	}

	return []map[string]interface{}{data}
}

func flattenMaintenanceWindow(maintenanceWindow *sqladmin.MaintenanceWindow) interface{} {
	data := map[string]interface{}{
		"day":          maintenanceWindow.Day,
		"hour":         maintenanceWindow.Hour,
		"update_track": maintenanceWindow.UpdateTrack,
	}

	return []map[string]interface{}{data}
}

func flattenReplicaConfiguration(replicaConfiguration *sqladmin.ReplicaConfiguration, d *schema.ResourceData) []map[string]interface{} {
	rc := []map[string]interface{}{}

	if replicaConfiguration != nil {
		data := map[string]interface{}{
			"failover_target": replicaConfiguration.FailoverTarget,

			// Don't attempt to assign anything from replicaConfiguration.MysqlReplicaConfiguration,
			// since those fields are set on create and then not stored. See description at
			// https://cloud.google.com/sql/docs/mysql/admin-api/v1beta4/instances.
			// Instead, set them to the values they previously had so we don't set them all to zero.
			"ca_certificate":            d.Get("replica_configuration.0.ca_certificate"),
			"client_certificate":        d.Get("replica_configuration.0.client_certificate"),
			"client_key":                d.Get("replica_configuration.0.client_key"),
			"connect_retry_interval":    d.Get("replica_configuration.0.connect_retry_interval"),
			"dump_file_path":            d.Get("replica_configuration.0.dump_file_path"),
			"master_heartbeat_period":   d.Get("replica_configuration.0.master_heartbeat_period"),
			"password":                  d.Get("replica_configuration.0.password"),
			"ssl_cipher":                d.Get("replica_configuration.0.ssl_cipher"),
			"username":                  d.Get("replica_configuration.0.username"),
			"verify_server_certificate": d.Get("replica_configuration.0.verify_server_certificate"),
		}
		rc = append(rc, data)
	}

	return rc
}

func flattenIpAddresses(ipAddresses []*sqladmin.IpMapping) []map[string]interface{} {
	var ips []map[string]interface{}

	for _, ip := range ipAddresses {
		data := map[string]interface{}{
			"ip_address":     ip.IpAddress,
			"type":           ip.Type,
			"time_to_retire": ip.TimeToRetire,
		}

		ips = append(ips, data)
	}

	return ips
}

func flattenServerCaCerts(caCerts []*sqladmin.SslCert) []map[string]interface{} {
	var certs []map[string]interface{}

	for _, caCert := range caCerts {
		if caCert != nil {
			data := map[string]interface{}{
				"cert":             caCert.Cert,
				"common_name":      caCert.CommonName,
				"create_time":      caCert.CreateTime,
				"expiration_time":  caCert.ExpirationTime,
				"sha1_fingerprint": caCert.Sha1Fingerprint,
			}

			certs = append(certs, data)
		}
	}

	return certs
}

func flattenInsightsConfig(insightsConfig *sqladmin.InsightsConfig) interface{} {
	data := map[string]interface{}{
		"query_insights_enabled":  insightsConfig.QueryInsightsEnabled,
		"query_string_length":     insightsConfig.QueryStringLength,
		"record_application_tags": insightsConfig.RecordApplicationTags,
		"record_client_address":   insightsConfig.RecordClientAddress,
		"query_plans_per_minute":  insightsConfig.QueryPlansPerMinute,
	}

	return []map[string]interface{}{data}
}

func flattenPasswordValidationPolicy(passwordValidationPolicy *sqladmin.PasswordValidationPolicy) interface{} {
	data := map[string]interface{}{
		"min_length":                  passwordValidationPolicy.MinLength,
		"complexity":                  passwordValidationPolicy.Complexity,
		"reuse_interval":              passwordValidationPolicy.ReuseInterval,
		"disallow_username_substring": passwordValidationPolicy.DisallowUsernameSubstring,
		"password_change_interval":    passwordValidationPolicy.PasswordChangeInterval,
		"enable_password_policy":      passwordValidationPolicy.EnablePasswordPolicy,
	}
	return []map[string]interface{}{data}
}

func flattenEdition(v interface{}) string {
	if v == nil || tpgresource.IsEmptyValue(reflect.ValueOf(v)) {
		return "ENTERPRISE"
	}

	return v.(string)
}

func instanceMutexKey(project, instance_name string) string {
	return fmt.Sprintf("google-sql-database-instance-%s-%s", project, instance_name)
}

// sqlDatabaseIsMaster returns true if the provided schema.ResourceData represents a
// master SQL Instance, and false if it is a replica.
func sqlDatabaseIsMaster(d *schema.ResourceData) bool {
	_, ok := d.GetOk("master_instance_name")
	return !ok
}

func sqlDatabaseInstanceServiceNetworkPrecheck(d *schema.ResourceData, config *transport_tpg.Config, userAgent, network string) error {
	log.Printf("[DEBUG] checking network %q for at least one service networking connection", network)
	// This call requires projects.get permissions, which may not have been granted to the Terraform actor,
	// particularly in shared VPC setups. Most will! But it's not strictly required.
	serviceNetworkingNetworkName, err := servicenetworking.RetrieveServiceNetworkingNetworkName(d, config, network, userAgent)
	if err != nil {
		var gerr *googleapi.Error
		if errors.As(err, &gerr) {
			log.Printf("[DEBUG] retrieved googleapi error while creating sn name for %q. precheck skipped. code %v and message: %s", network, gerr.Code, gerr.Body)
			return nil
		}

		return err
	}

	response, err := config.NewServiceNetworkingClient(userAgent).Services.Connections.List("services/servicenetworking.googleapis.com").Network(serviceNetworkingNetworkName).Do()
	if err != nil {
		// It is possible that the actor creating the SQL Instance might not have permissions to call servicenetworking.services.connections.list
		log.Printf("[WARNING] Failed to list Service Networking of the project. Skipped Service Networking precheck.")
		return nil
	}

	if len(response.Connections) < 1 {
		return fmt.Errorf("Error, failed to create instance because the network doesn't have at least 1 private services connection. Please see https://cloud.google.com/sql/docs/mysql/private-ip#network_requirements for how to create this connection.")
	}

	return nil
}

func expandRestoreBackupContext(configured []interface{}) *sqladmin.RestoreBackupContext {
	if len(configured) == 0 || configured[0] == nil {
		return nil
	}

	_rc := configured[0].(map[string]interface{})
	return &sqladmin.RestoreBackupContext{
		BackupRunId: int64(_rc["backup_run_id"].(int)),
		InstanceId:  _rc["instance_id"].(string),
		Project:     _rc["project"].(string),
	}
}

func sqlDatabaseInstanceRestoreFromBackup(d *schema.ResourceData, config *transport_tpg.Config, userAgent, project, instanceId string, r interface{}) error {
	log.Printf("[DEBUG] Initiating SQL database instance backup restore")
	restoreContext := r.([]interface{})

	backupRequest := &sqladmin.InstancesRestoreBackupRequest{
		RestoreBackupContext: expandRestoreBackupContext(restoreContext),
	}

	var op *sqladmin.Operation
	err := transport_tpg.Retry(transport_tpg.RetryOptions{
		RetryFunc: func() (operr error) {
			op, operr = config.NewSqlAdminClient(userAgent).Instances.RestoreBackup(project, instanceId, backupRequest).Do()
			return operr
		},
		Timeout:              d.Timeout(schema.TimeoutUpdate),
		ErrorRetryPredicates: []transport_tpg.RetryErrorPredicateFunc{transport_tpg.IsSqlOperationInProgressError},
	})
	if err != nil {
		return fmt.Errorf("Error, failed to restore instance from backup %s: %s", instanceId, err)
	}

	err = SqlAdminOperationWaitTime(config, op, project, "Restore Backup", userAgent, d.Timeout(schema.TimeoutUpdate))
	if err != nil {
		return err
	}

	return nil
}

func caseDiffDashSuppress(_, old, new string, _ *schema.ResourceData) bool {
	postReplaceNew := strings.Replace(new, "-", "_", -1)
	return strings.ToUpper(postReplaceNew) == strings.ToUpper(old)
}

func isMasterInstanceNameSet(_ context.Context, oldMasterInstanceName interface{}, newMasterInstanceName interface{}, _ interface{}) bool {
	new := newMasterInstanceName.(string)
	if new == "" {
		return false
	}

	return true
}

func isReplicaPromoteRequested(_ context.Context, oldInstanceType interface{}, newInstanceType interface{}, _ interface{}) bool {
	oldInstanceType = oldInstanceType.(string)
	newInstanceType = newInstanceType.(string)

	if newInstanceType == "CLOUD_SQL_INSTANCE" && oldInstanceType == "READ_REPLICA_INSTANCE" {
		return true
	}

	return false
}

func checkPromoteConfigurations(d *schema.ResourceData) error {
	masterInstanceName := d.GetRawConfig().GetAttr("master_instance_name")
	replicaConfiguration := d.GetRawConfig().GetAttr("replica_configuration").AsValueSlice()

	return validatePromoteConfigurations(masterInstanceName, replicaConfiguration)
}

func checkPromoteConfigurationsAndUpdateDiff(_ context.Context, diff *schema.ResourceDiff, _ interface{}) error {
	masterInstanceName := diff.GetRawConfig().GetAttr("master_instance_name")
	replicaConfiguration := diff.GetRawConfig().GetAttr("replica_configuration").AsValueSlice()

	err := validatePromoteConfigurations(masterInstanceName, replicaConfiguration)
	if err != nil {
		return err
	}

	err = diff.SetNew("master_instance_name", nil)
	if err != nil {
		return err
	}

	err = diff.SetNew("replica_configuration", nil)
	if err != nil {
		return err
	}
	return nil
}

func validatePromoteConfigurations(masterInstanceName cty.Value, replicaConfigurations []cty.Value) error {
	if !masterInstanceName.IsNull() {
		return fmt.Errorf("Replica promote configuration check failed. Please remove master_instance_name and try again.")
	}

	if len(replicaConfigurations) != 0 {
		return fmt.Errorf("Replica promote configuration check failed. Please remove replica_configuration and try again.")
	}
	return nil
}<|MERGE_RESOLUTION|>--- conflicted
+++ resolved
@@ -2259,10 +2259,7 @@
 		"private_network":    ipConfiguration.PrivateNetwork,
 		"allocated_ip_range": ipConfiguration.AllocatedIpRange,
 		"enable_private_path_for_google_cloud_services": ipConfiguration.EnablePrivatePathForGoogleCloudServices,
-<<<<<<< HEAD
-=======
 		"ssl_mode":       ipConfiguration.SslMode,
->>>>>>> 944e9f08
 		"server_ca_mode": ipConfiguration.ServerCaMode,
 	}
 
