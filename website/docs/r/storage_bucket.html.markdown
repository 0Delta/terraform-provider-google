---
subcategory: "Cloud Storage"
description: |-
  Creates a new bucket in Google Cloud Storage.
---

# google_storage_bucket

Creates a new bucket in Google cloud storage service (GCS).
Once a bucket has been created, its location can't be changed.

For more information see
[the official documentation](https://cloud.google.com/storage/docs/overview)
and
[API](https://cloud.google.com/storage/docs/json_api/v1/buckets).

**Note**: If the project id is not set on the resource or in the provider block it will be dynamically
determined which will require enabling the compute api.


## Example Usage - creating a private bucket in standard storage, in the EU region. Bucket configured as static website and CORS configurations

```hcl
resource "google_storage_bucket" "static-site" {
  name          = "image-store.com"
  location      = "EU"
  force_destroy = true

  uniform_bucket_level_access = true

  website {
    main_page_suffix = "index.html"
    not_found_page   = "404.html"
  }
  cors {
    origin          = ["http://image-store.com"]
    method          = ["GET", "HEAD", "PUT", "POST", "DELETE"]
    response_header = ["*"]
    max_age_seconds = 3600
  }
}
```

## Example Usage - Life cycle settings for storage bucket objects

```hcl
resource "google_storage_bucket" "auto-expire" {
  name          = "auto-expiring-bucket"
  location      = "US"
  force_destroy = true

  lifecycle_rule {
    condition {
      age = 3
    }
    action {
      type = "Delete"
    }
  }

  lifecycle_rule {
    condition {
      age = 1
    }
    action {
      type = "AbortIncompleteMultipartUpload"
    }
  }
}
```

## Example Usage - Life cycle settings for storage bucket objects with `send_age_if_zero` disabled
When creating a life cycle condition that does not also include an `age` field, a default `age` of 0 will be set. Set the `send_age_if_zero` flag to `false` to prevent this and avoid any potentially unintended interactions.

```hcl
resource "google_storage_bucket" "no-age-enabled" {
  provider = google-beta
  name          = "no-age-enabled-bucket"
  location      = "US"
  force_destroy = true

  lifecycle_rule {
    action {
      type = "Delete"
    }
    condition {
      days_since_noncurrent_time = 3
      send_age_if_zero = false
    }
  }
}
```

## Example Usage - Enabling public access prevention

```hcl
resource "google_storage_bucket" "auto-expire" {
  name          = "no-public-access-bucket"
  location      = "US"
  force_destroy = true

  public_access_prevention = "enforced"
}
```

## Argument Reference

The following arguments are supported:

* `name` - (Required) The name of the bucket.

* `location` - (Required) The [GCS location](https://cloud.google.com/storage/docs/bucket-locations).

- - -

* `force_destroy` - (Optional, Default: false) When deleting a bucket, this
    boolean option will delete all contained objects. If you try to delete a
    bucket that contains objects, Terraform will fail that run.

* `project` - (Optional) The ID of the project in which the resource belongs. If it
    is not provided, the provider project is used.

* `storage_class` - (Optional, Default: 'STANDARD') The [Storage Class](https://cloud.google.com/storage/docs/storage-classes) of the new bucket. Supported values include: `STANDARD`, `MULTI_REGIONAL`, `REGIONAL`, `NEARLINE`, `COLDLINE`, `ARCHIVE`.

* `autoclass` - (Optional) The bucket's [Autoclass](https://cloud.google.com/storage/docs/autoclass) configuration.  Structure is [documented below](#nested_autoclass).

* `lifecycle_rule` - (Optional) The bucket's [Lifecycle Rules](https://cloud.google.com/storage/docs/lifecycle#configuration) configuration. Multiple blocks of this type are permitted. Structure is [documented below](#nested_lifecycle_rule).

* `versioning` - (Optional) The bucket's [Versioning](https://cloud.google.com/storage/docs/object-versioning) configuration.  Structure is [documented below](#nested_versioning).

* `website` - (Optional) Configuration if the bucket acts as a website. Structure is [documented below](#nested_website).

* `cors` - (Optional) The bucket's [Cross-Origin Resource Sharing (CORS)](https://www.w3.org/TR/cors/) configuration. Multiple blocks of this type are permitted. Structure is [documented below](#nested_cors).

* `default_event_based_hold` - (Optional) Whether or not to automatically apply an eventBasedHold to new objects added to the bucket.

* `retention_policy` - (Optional) Configuration of the bucket's data retention policy for how long objects in the bucket should be retained. Structure is [documented below](#nested_retention_policy).

* `labels` - (Optional) A map of key/value label pairs to assign to the bucket.

* `logging` - (Optional) The bucket's [Access & Storage Logs](https://cloud.google.com/storage/docs/access-logs) configuration. Structure is [documented below](#nested_logging).

* `encryption` - (Optional) The bucket's encryption configuration. Structure is [documented below](#nested_encryption).

* `enable_object_retention` - (Optional, Default: false) Enables [object retention](https://cloud.google.com/storage/docs/object-lock) on a storage bucket.


* `requester_pays` - (Optional, Default: false) Enables [Requester Pays](https://cloud.google.com/storage/docs/requester-pays) on a storage bucket.

* `rpo` - (Optional) The recovery point objective for cross-region replication of the bucket. Applicable only for dual and multi-region buckets. `"DEFAULT"` sets default replication. `"ASYNC_TURBO"` value enables turbo replication, valid for dual-region buckets only. See [Turbo Replication](https://cloud.google.com/storage/docs/managing-turbo-replication) for more information. If rpo is not specified at bucket creation, it defaults to `"DEFAULT"` for dual and multi-region buckets. **NOTE** If used with single-region bucket, It will throw an error.

* `uniform_bucket_level_access` - (Optional, Default: false) Enables [Uniform bucket-level access](https://cloud.google.com/storage/docs/uniform-bucket-level-access) access to a bucket.

* `public_access_prevention` - (Optional) Prevents public access to a bucket. Acceptable values are "inherited" or "enforced". If "inherited", the bucket uses [public access prevention](https://cloud.google.com/storage/docs/public-access-prevention). only if the bucket is subject to the public access prevention organization policy constraint. Defaults to "inherited".

* `custom_placement_config` - (Optional) The bucket's custom location configuration, which specifies the individual regions that comprise a dual-region bucket. If the bucket is designated a single or multi-region, the parameters are empty. Structure is [documented below](#nested_custom_placement_config).

* `soft_delete_policy` -  (Optional, Computed) The bucket's soft delete policy, which defines the period of time that soft-deleted objects will be retained, and cannot be permanently deleted. If the block is not provided, Server side value will be kept which means removal of block won't generate any terraform change. Structure is [documented below](#nested_soft_delete_policy).

<a name="nested_lifecycle_rule"></a>The `lifecycle_rule` block supports:

* `action` - (Required) The Lifecycle Rule's action configuration. A single block of this type is supported. Structure is [documented below](#nested_action).

* `condition` - (Required) The Lifecycle Rule's condition configuration. A single block of this type is supported. Structure is [documented below](#nested_condition).

<a name="nested_action"></a>The `action` block supports:

* `type` - The type of the action of this Lifecycle Rule. Supported values include: `Delete`, `SetStorageClass` and `AbortIncompleteMultipartUpload`.

* `storage_class` - (Required if action type is `SetStorageClass`) The target [Storage Class](https://cloud.google.com/storage/docs/storage-classes) of objects affected by this Lifecycle Rule. Supported values include: `STANDARD`, `MULTI_REGIONAL`, `REGIONAL`, `NEARLINE`, `COLDLINE`, `ARCHIVE`.

<a name="nested_condition"></a>The `condition` block supports the following elements, and requires at least one to be defined. If you specify multiple conditions in a rule, an object has to match all of the conditions for the action to be taken:

<<<<<<< HEAD
* `age` - (Optional) Minimum age of an object in days to satisfy this condition. If not supplied alongside another condition and without setting `no_age` to `true`, a default `age` of 0 will be set.

* `no_age` - (Optional, Deprecated) While set `true`, `age` value will be omitted from requests. This prevents a default age of `0` from being applied, and if you do not have an `age` value set, setting this to `true` is strongly recommended. When unset and other conditions are set to zero values, this can result in a rule that applies your action to all files in the bucket. `no_age` is deprecated and will be removed in a future major release. Use `send_age_if_zero` instead.
=======
* `age` - (Optional) Minimum age of an object in days to satisfy this condition. **Note** To set `0` value of `age`, `send_age_if_zero` should be set `true` otherwise `0` value of `age` field will be ignored.
>>>>>>> 944e9f08

* `created_before` - (Optional) A date in the RFC 3339 format YYYY-MM-DD. This condition is satisfied when an object is created before midnight of the specified date in UTC.

* `with_state` - (Optional) Match to live and/or archived objects. Unversioned buckets have only live objects. Supported values include: `"LIVE"`, `"ARCHIVED"`, `"ANY"`.

* `matches_storage_class` - (Optional) [Storage Class](https://cloud.google.com/storage/docs/storage-classes) of objects to satisfy this condition. Supported values include: `STANDARD`, `MULTI_REGIONAL`, `REGIONAL`, `NEARLINE`, `COLDLINE`, `ARCHIVE`, `DURABLE_REDUCED_AVAILABILITY`.

* `matches_prefix` - (Optional) One or more matching name prefixes to satisfy this condition.

* `matches_suffix` - (Optional) One or more matching name suffixes to satisfy this condition.

* `num_newer_versions` - (Optional) Relevant only for versioned objects. The number of newer versions of an object to satisfy this condition. Due to a current bug you are unable to set this value to `0` within Terraform. When set to `0` it will be ignored and your state will treat it as though you supplied no `num_newer_versions` condition.

* `send_num_newer_versions_if_zero` - (Optional) While set true, `num_newer_versions` value will be sent in the request even for zero value of the field. This field is only useful for setting 0 value to the `num_newer_versions` field. It can be used alone or together with `num_newer_versions`.

* `custom_time_before` - (Optional) A date in the RFC 3339 format YYYY-MM-DD. This condition is satisfied when the customTime metadata for the object is set to an earlier date than the date used in this lifecycle condition.

* `days_since_custom_time` - (Optional)	Days since the date set in the `customTime` metadata for the object. This condition is satisfied when the current date and time is at least the specified number of days after the `customTime`. Due to a current bug you are unable to set this value to `0` within Terraform. When set to `0` it will be ignored, and your state will treat it as though you supplied no `days_since_custom_time` condition.

<<<<<<< HEAD
* `send_age_if_zero` - (Optional, Default: true) While set true, `age` value will be sent in the request even for zero value of the field. This field is only useful and required for setting 0 value to the `age` field. It can be used alone or together with `age` attribute. **NOTE** `age` attibute with `0` value will be ommitted from the API request if `send_age_if_zero` field is having `false` value.
=======
* `send_age_if_zero` - (Optional) While set true, `age` value will be sent in the request even for zero value of the field. This field is only useful and required for setting 0 value to the `age` field. It can be used alone or together with `age` attribute. **NOTE** `age` attibute with `0` value will be ommitted from the API request if `send_age_if_zero` field is having `false` value.
>>>>>>> 944e9f08

* `send_days_since_custom_time_if_zero` - (Optional) While set true, `days_since_custom_time` value will be sent in the request even for zero value of the field. This field is only useful for setting 0 value to the `days_since_custom_time` field. It can be used alone or together with `days_since_custom_time`.

* `days_since_noncurrent_time` - (Optional) Relevant only for versioned objects. Number of days elapsed since the noncurrent timestamp of an object. Due to a current bug you are unable to set this value to `0` within Terraform. When set to `0` it will be ignored, and your state will treat it as though you supplied no `days_since_noncurrent_time` condition.

* `send_days_since_noncurrent_time_if_zero` - (Optional) While set true, `days_since_noncurrent_time` value will be sent in the request even for zero value of the field. This field is only useful for setting 0 value to the `days_since_noncurrent_time` field. It can be used alone or together with `days_since_noncurrent_time`.

* `noncurrent_time_before` - (Optional) Relevant only for versioned objects. The date in RFC 3339 (e.g. `2017-06-13`) when the object became nonconcurrent. Due to a current bug you are unable to set this value to `0` within Terraform. When set to `0` it will be ignored, and your state will treat it as though you supplied no `noncurrent_time_before` condition.

<a name="nested_autoclass"></a>The `autoclass` block supports:

* `enabled` - (Required) While set to `true`, autoclass automatically transitions objects in your bucket to appropriate storage classes based on each object's access pattern.

* `terminal_storage_class` - (Optional) The storage class that objects in the bucket eventually transition to if they are not read for a certain length of time. Supported values include: `NEARLINE`, `ARCHIVE`.

<a name="nested_versioning"></a>The `versioning` block supports:

* `enabled` - (Required) While set to `true`, versioning is fully enabled for this bucket.

<a name="nested_website"></a>The `website` block supports the following elements, and requires at least one to be defined:

* `main_page_suffix` - (Optional) Behaves as the bucket's directory index where
    missing objects are treated as potential directories.

* `not_found_page` - (Optional) The custom object to return when a requested
    resource is not found.

<a name="nested_cors"></a>The `cors` block supports:

* `origin` - (Optional) The list of [Origins](https://tools.ietf.org/html/rfc6454) eligible to receive CORS response headers. Note: "*" is permitted in the list of origins, and means "any Origin".

* `method` - (Optional) The list of HTTP methods on which to include CORS response headers, (GET, OPTIONS, POST, etc) Note: "*" is permitted in the list of methods, and means "any method".

* `response_header` - (Optional) The list of HTTP headers other than the [simple response headers](https://www.w3.org/TR/cors/#simple-response-header) to give permission for the user-agent to share across domains.

* `max_age_seconds` - (Optional) The value, in seconds, to return in the [Access-Control-Max-Age header](https://www.w3.org/TR/cors/#access-control-max-age-response-header) used in preflight responses.

<a name="nested_retention_policy"></a>The `retention_policy` block supports:

* `is_locked` - (Optional) If set to `true`, the bucket will be [locked](https://cloud.google.com/storage/docs/using-bucket-lock#lock-bucket) and permanently restrict edits to the bucket's retention policy.  Caution: Locking a bucket is an irreversible action.

* `retention_period` - (Required) The period of time, in seconds, that objects in the bucket must be retained and cannot be deleted, overwritten, or archived. The value must be less than 2,147,483,647 seconds.

<a name="nested_logging"></a>The `logging` block supports:

* `log_bucket` - (Required) The bucket that will receive log objects.

* `log_object_prefix` - (Optional, Computed) The object prefix for log objects. If it's not provided,
    by default GCS sets this to this bucket's name.

<a name="nested_encryption"></a>The `encryption` block supports:

* `default_kms_key_name`: The `id` of a Cloud KMS key that will be used to encrypt objects inserted into this bucket, if no encryption method is specified.
  You must pay attention to whether the crypto key is available in the location that this bucket is created in.
  See [the docs](https://cloud.google.com/storage/docs/encryption/using-customer-managed-keys) for more details.

-> As per [the docs](https://cloud.google.com/storage/docs/encryption/using-customer-managed-keys) for customer-managed encryption keys, the IAM policy for the
  specified key must permit the [automatic Google Cloud Storage service account](https://cloud.google.com/storage/docs/projects#service-accounts) for the bucket's
  project to use the specified key for encryption and decryption operations.
  Although the service account email address follows a well-known format, the service account is created on-demand and may not necessarily exist for your project
  until a relevant action has occurred which triggers its creation.
  You should use the [`google_storage_project_service_account`](/docs/providers/google/d/storage_project_service_account.html) data source to obtain the email
  address for the service account when configuring IAM policy on the Cloud KMS key.
  This data source calls an API which creates the account if required, ensuring your Terraform applies cleanly and repeatedly irrespective of the
  state of the project.
  You should take care for race conditions when the same Terraform manages IAM policy on the Cloud KMS crypto key. See the data source page for more details.

<a name="nested_custom_placement_config"></a>The `custom_placement_config` block supports:

* `data_locations` - (Required) The list of individual regions that comprise a dual-region bucket. See [Cloud Storage bucket locations](https://cloud.google.com/storage/docs/dual-regions#availability) for a list of acceptable regions. **Note**: If any of the data_locations changes, it will [recreate the bucket](https://cloud.google.com/storage/docs/locations#key-concepts).

<a name="nested_soft_delete_policy"></a>The `soft_delete_policy` block supports:

* `retention_duration_seconds` - (Optional, Default: 604800) The duration in seconds that soft-deleted objects in the bucket will be retained and cannot be permanently deleted. Default value is 604800. The value must be in between 604800(7 days) and 7776000(90 days). **Note**: To disable the soft delete policy on a bucket, This field must be set to 0.

* `effective_time` - (Computed) Server-determined value that indicates the time from which the policy, or one with a greater retention, was effective. This value is in RFC 3339 format.

## Attributes Reference

In addition to the arguments listed above, the following computed attributes are
exported:

* `self_link` - The URI of the created resource.

* `url` - The base URL of the bucket, in the format `gs://<bucket-name>`.

## Timeouts

This resource provides the following
[Timeouts](https://developer.hashicorp.com/terraform/plugin/sdkv2/resources/retries-and-customizable-timeouts) configuration options: configuration options:

- `create` - Default is 4 minutes.
- `update` - Default is 4 minutes.
- `read` - Default is 4 minutes.

## Import

Storage buckets can be imported using the `name` or  `project/name`. If the project is not
passed to the import command it will be inferred from the provider block or environment variables.
If it cannot be inferred it will be queried from the Compute API (this will fail if the API is
not enabled).

* `{{project_id}}/{{bucket}}`
* `{{bucket}}`

In Terraform v1.5.0 and later, use an [`import` block](https://developer.hashicorp.com/terraform/language/import) to import Storage buckets using one of the formats above. For example:

```tf
import {
  id = "{{project_id}}/{{bucket}}"
  to = google_storage_bucket.default
}
```

When using the [`terraform import` command](https://developer.hashicorp.com/terraform/cli/commands/import), Storage buckets can be imported using one of the formats above. For example:

```
$ terraform import google_storage_bucket.default {{bucket}}
$ terraform import google_storage_bucket.default {{project_id}}/{{bucket}}
```

~> **Note:** Terraform will import this resource with `force_destroy` set to
`false` in state. If you've set it to `true` in config, run `terraform apply` to
update the value set in state. If you delete this resource before updating the
value, objects in the bucket will not be destroyed.<|MERGE_RESOLUTION|>--- conflicted
+++ resolved
@@ -171,13 +171,7 @@
 
 <a name="nested_condition"></a>The `condition` block supports the following elements, and requires at least one to be defined. If you specify multiple conditions in a rule, an object has to match all of the conditions for the action to be taken:
 
-<<<<<<< HEAD
-* `age` - (Optional) Minimum age of an object in days to satisfy this condition. If not supplied alongside another condition and without setting `no_age` to `true`, a default `age` of 0 will be set.
-
-* `no_age` - (Optional, Deprecated) While set `true`, `age` value will be omitted from requests. This prevents a default age of `0` from being applied, and if you do not have an `age` value set, setting this to `true` is strongly recommended. When unset and other conditions are set to zero values, this can result in a rule that applies your action to all files in the bucket. `no_age` is deprecated and will be removed in a future major release. Use `send_age_if_zero` instead.
-=======
 * `age` - (Optional) Minimum age of an object in days to satisfy this condition. **Note** To set `0` value of `age`, `send_age_if_zero` should be set `true` otherwise `0` value of `age` field will be ignored.
->>>>>>> 944e9f08
 
 * `created_before` - (Optional) A date in the RFC 3339 format YYYY-MM-DD. This condition is satisfied when an object is created before midnight of the specified date in UTC.
 
@@ -197,11 +191,7 @@
 
 * `days_since_custom_time` - (Optional)	Days since the date set in the `customTime` metadata for the object. This condition is satisfied when the current date and time is at least the specified number of days after the `customTime`. Due to a current bug you are unable to set this value to `0` within Terraform. When set to `0` it will be ignored, and your state will treat it as though you supplied no `days_since_custom_time` condition.
 
-<<<<<<< HEAD
-* `send_age_if_zero` - (Optional, Default: true) While set true, `age` value will be sent in the request even for zero value of the field. This field is only useful and required for setting 0 value to the `age` field. It can be used alone or together with `age` attribute. **NOTE** `age` attibute with `0` value will be ommitted from the API request if `send_age_if_zero` field is having `false` value.
-=======
 * `send_age_if_zero` - (Optional) While set true, `age` value will be sent in the request even for zero value of the field. This field is only useful and required for setting 0 value to the `age` field. It can be used alone or together with `age` attribute. **NOTE** `age` attibute with `0` value will be ommitted from the API request if `send_age_if_zero` field is having `false` value.
->>>>>>> 944e9f08
 
 * `send_days_since_custom_time_if_zero` - (Optional) While set true, `days_since_custom_time` value will be sent in the request even for zero value of the field. This field is only useful for setting 0 value to the `days_since_custom_time` field. It can be used alone or together with `days_since_custom_time`.
 
