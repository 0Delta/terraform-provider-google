--- conflicted
+++ resolved
@@ -78,15 +78,6 @@
     See [Google Cloud Billing API Access Control](https://cloud.google.com/billing/docs/how-to/billing-access)
     for more details.
 
-<<<<<<< HEAD
-* `skip_delete` - (Optional) If true, the Terraform resource can be deleted without
-    deleting the Project via the Google API. `skip_delete` is deprecated and will be
-    removed in 6.0.0. Please use deletion_policy instead. A `skip_delete` value of `false`
-    can be changed to a `deletion_policy` value of `DELETE` and a `skip_delete` value of `true`
-    to a `deletion_policy` value of `ABANDON` for equivalent behavior.
-
-=======
->>>>>>> 944e9f08
 * `labels` - (Optional) A set of key/value label pairs to assign to the project.
   **Note**: This field is non-authoritative, and will only manage the labels present in your configuration.
 	Please refer to the field 'effective_labels' for all of the labels present on the resource.
@@ -107,11 +98,7 @@
 * `deletion_policy` -  (Optional) The deletion policy for the Project. Setting PREVENT will protect the project
    against any destroy actions caused by a terraform apply or terraform destroy. Setting ABANDON allows the resource 
    to be abandoned rather than deleted, i.e., the Terraform resource can be deleted without deleting the Project via 
-<<<<<<< HEAD
-   the Google API. Possible values are: "PREVENT", "ABANDON", "DELETE". Default value is `DELETE`.
-=======
    the Google API. Possible values are: "PREVENT", "ABANDON", "DELETE". Default value is `PREVENT`.
->>>>>>> 944e9f08
 
 ## Attributes Reference
 
